//---------------------------------------------------------------------------
//    $Id$
//    Version: $Name$
//
//    Copyright (C) 2008, 2009, 2010, 2011, 2012, 2013 by the deal.II authors
//
//    This file is subject to QPL and may not be  distributed
//    without copyright and license information. Please refer
//    to the file deal.II/doc/license.html for the  text  and
//    further information on this license.
//
//---------------------------------------------------------------------------


#include <deal.II/lac/trilinos_sparse_matrix.h>

#ifdef DEAL_II_WITH_TRILINOS

#  include <deal.II/base/utilities.h>
#  include <deal.II/lac/sparse_matrix.h>
#  include <deal.II/lac/trilinos_sparsity_pattern.h>
#  include <deal.II/lac/sparsity_pattern.h>
#  include <deal.II/lac/compressed_sparsity_pattern.h>
#  include <deal.II/lac/compressed_set_sparsity_pattern.h>
#  include <deal.II/lac/compressed_simple_sparsity_pattern.h>

#  include <ml_epetra_utils.h>
#  include <ml_struct.h>
#  include <Teuchos_RCP.hpp>

DEAL_II_NAMESPACE_OPEN

namespace TrilinosWrappers
{
  namespace SparseMatrixIterators
  {
    void
    AccessorBase::visit_present_row ()
    {
      // if we are asked to visit the
      // past-the-end line, then simply
      // release all our caches and go on
      // with life
      if (this->a_row == matrix->m())
        {
          colnum_cache.reset ();
          value_cache.reset ();

          return;
        }

      // otherwise first flush Trilinos caches
      matrix->compress ();

      // get a representation of the present
      // row
      TrilinosWrapper::types::int_type ncols;
      TrilinosWrapper::types::int_type colnums = matrix->n();
      if (value_cache.get() == 0)
        {
          value_cache.reset (new std::vector<TrilinosScalar> (matrix->n()));
          colnum_cache.reset (new std::vector<size_type> (matrix->n()));
        }
      else
        {
          value_cache->resize (matrix->n());
          colnum_cache->resize (matrix->n());
        }

      int ierr = matrix->trilinos_matrix().
                 ExtractGlobalRowCopy((TrilinosWrapper::types::int_type)this->a_row,
                                      colnums,
                                      ncols, &((*value_cache)[0]),
                                      reinterpret_cast<TrilinosWrapper::types::int_type *>(&((*colnum_cache)[0])));
      value_cache->resize (ncols);
      colnum_cache->resize (ncols);
      AssertThrow (ierr == 0, ExcTrilinosError(ierr));

      // copy it into our caches if the
      // line isn't empty. if it is, then
      // we've done something wrong, since
      // we shouldn't have initialized an
      // iterator for an empty line (what
      // would it point to?)
    }
  }


  // The constructor is actually the
  // only point where we have to check
  // whether we build a serial or a
  // parallel Trilinos matrix.
  // Actually, it does not even matter
  // how many threads there are, but
  // only if we use an MPI compiler or
  // a standard compiler. So, even one
  // thread on a configuration with
  // MPI will still get a parallel
  // interface.
  SparseMatrix::SparseMatrix ()
    :
    column_space_map (new Epetra_Map (0, 0,
                                      Utilities::Trilinos::comm_self())),
    matrix (new Epetra_FECrsMatrix(View, *column_space_map,
                                   *column_space_map, 0)),
    last_action (Zero),
    compressed (true)
  {
    matrix->FillComplete();
  }



  SparseMatrix::SparseMatrix (const Epetra_Map  &input_map,
                              const size_type n_max_entries_per_row)
    :
    column_space_map (new Epetra_Map (input_map)),
    matrix (new Epetra_FECrsMatrix(Copy, *column_space_map,
                                   TrilinosWrapper::types::int_type(n_max_entries_per_row), false)),
    last_action (Zero),
    compressed (false)
  {}



  SparseMatrix::SparseMatrix (const Epetra_Map                &input_map,
                              const std::vector<size_type> &n_entries_per_row)
    :
    column_space_map (new Epetra_Map (input_map)),
    matrix (new Epetra_FECrsMatrix
            (Copy, *column_space_map,
             (TrilinosWrapper::types::int_type *)const_cast<size_type *>(&(n_entries_per_row[0])),
             false)),
    last_action (Zero),
    compressed (false)
  {}



  SparseMatrix::SparseMatrix (const Epetra_Map  &input_row_map,
                              const Epetra_Map  &input_col_map,
                              const size_type n_max_entries_per_row)
    :
    column_space_map (new Epetra_Map (input_col_map)),
    matrix (new Epetra_FECrsMatrix(Copy, input_row_map,
                                   TrilinosWrapper::types::int_type(n_max_entries_per_row), false)),
    last_action (Zero),
    compressed (false)
  {}



  SparseMatrix::SparseMatrix (const Epetra_Map                &input_row_map,
                              const Epetra_Map                &input_col_map,
                              const std::vector<size_type> &n_entries_per_row)
    :
    column_space_map (new Epetra_Map (input_col_map)),
    matrix (new Epetra_FECrsMatrix(Copy, input_row_map,
                                   (TrilinosWrapper::types::int_type *)const_cast<size_type *>(&(n_entries_per_row[0])),
                                   false)),
    last_action (Zero),
    compressed (false)
  {}



  SparseMatrix::SparseMatrix (const size_type m,
                              const size_type n,
                              const size_type n_max_entries_per_row)
    :
    column_space_map (new Epetra_Map (static_cast<TrilinosWrapper::types::int_type>(n), 0,
                                      Utilities::Trilinos::comm_self())),

    // on one processor only, we know how the
    // columns of the matrix will be
    // distributed (everything on one
    // processor), so we can hand in this
    // information to the constructor. we
    // can't do so in parallel, where the
    // information from columns is only
    // available when entries have been added
    matrix (new Epetra_FECrsMatrix(Copy,
                                   Epetra_Map (static_cast<TrilinosWrapper::types::int_type>(m), 0,
                                               Utilities::Trilinos::comm_self()),
                                   *column_space_map,
                                   n_max_entries_per_row,
                                   false)),
    last_action (Zero),
    compressed (false)
  {}



  SparseMatrix::SparseMatrix (const size_type               m,
                              const size_type               n,
                              const std::vector<size_type> &n_entries_per_row)
    :
    column_space_map (new Epetra_Map (static_cast<TrilinosWrapper::types::int_type>(n), 0,
                                      Utilities::Trilinos::comm_self())),
    matrix (new Epetra_FECrsMatrix(Copy,
                                   Epetra_Map (static_cast<TrilinosWrapper::types::int_type>(m), 0,
                                               Utilities::Trilinos::comm_self()),
                                   *column_space_map,
                                   (TrilinosWrapper::types::int_type *)const_cast<size_type *>(&(n_entries_per_row[0])),
                                   false)),
    last_action (Zero),
    compressed (false)
  {}



  SparseMatrix::SparseMatrix (const IndexSet     &parallel_partitioning,
                              const MPI_Comm     &communicator,
                              const size_type     n_max_entries_per_row)
    :
    column_space_map (new Epetra_Map(parallel_partitioning.
                                     make_trilinos_map(communicator, false))),
    matrix (new Epetra_FECrsMatrix(Copy,
                                   *column_space_map,
                                   n_max_entries_per_row,
                                   false)),
    last_action (Zero),
    compressed (false)
  {}



  SparseMatrix::SparseMatrix (const IndexSet     &parallel_partitioning,
                              const MPI_Comm     &communicator,
                              const std::vector<size_type> &n_entries_per_row)
    :
    column_space_map (new Epetra_Map(parallel_partitioning.
                                     make_trilinos_map(communicator, false))),
    matrix (new Epetra_FECrsMatrix(Copy,
                                   *column_space_map,
                                   (TrilinosWrapper::types::int_type *)const_cast<size_type *>(&(n_entries_per_row[0])),
                                   false)),
    last_action (Zero),
    compressed (false)
  {}



  SparseMatrix::SparseMatrix (const IndexSet  &row_parallel_partitioning,
                              const IndexSet  &col_parallel_partitioning,
                              const MPI_Comm  &communicator,
                              const size_type  n_max_entries_per_row)
    :
    column_space_map (new Epetra_Map(col_parallel_partitioning.
                                     make_trilinos_map(communicator, false))),
    matrix (new Epetra_FECrsMatrix(Copy,
                                   row_parallel_partitioning.
                                   make_trilinos_map(communicator, false),
                                   n_max_entries_per_row,
                                   false)),
    last_action (Zero),
    compressed (false)
  {}



  SparseMatrix::SparseMatrix (const IndexSet     &row_parallel_partitioning,
                              const IndexSet     &col_parallel_partitioning,
                              const MPI_Comm     &communicator,
                              const std::vector<size_type> &n_entries_per_row)
    :
    column_space_map (new Epetra_Map(col_parallel_partitioning.
                                     make_trilinos_map(communicator, false))),
    matrix (new Epetra_FECrsMatrix(Copy,
                                   row_parallel_partitioning.
                                   make_trilinos_map(communicator, false),
                                   (TrilinosWrapper::types::int_type *)const_cast<size_type *>(&(n_entries_per_row[0])),
                                   false)),
    last_action (Zero),
    compressed (false)
  {}



  SparseMatrix::SparseMatrix (const SparsityPattern &sparsity_pattern)
    :
    column_space_map (new Epetra_Map (sparsity_pattern.domain_partitioner())),
    matrix (new Epetra_FECrsMatrix(Copy,
                                   sparsity_pattern.trilinos_sparsity_pattern(),
                                   false)),
    last_action (Zero),
    compressed (true)
  {
    Assert(sparsity_pattern.trilinos_sparsity_pattern().Filled() == true,
           ExcMessage("The Trilinos sparsity pattern has not been compressed."));
    compress();
  }



  SparseMatrix::SparseMatrix (const SparseMatrix &input_matrix)
    :
    Subscriptor(),
    column_space_map (new Epetra_Map (input_matrix.domain_partitioner())),
    matrix (new Epetra_FECrsMatrix(*input_matrix.matrix)),
    last_action (Zero),
    compressed (true)
  {}



  SparseMatrix::~SparseMatrix ()
  {}



  void
  SparseMatrix::copy_from (const SparseMatrix &m)
  {

    // check whether we need to update the
    // partitioner or can just copy the data:
    // in case we have the same distribution,
    // we can just copy the data.
    if (local_range() == m.local_range())
      *matrix = *m.matrix;
    else
      {
        column_space_map.reset (new Epetra_Map (m.domain_partitioner()));

        // release memory before reallocation
        matrix.reset ();
        temp_vector.clear ();
        matrix.reset (new Epetra_FECrsMatrix(*m.matrix));
      }

    compress();
  }



  template <typename SparsityType>
  void
  SparseMatrix::reinit (const SparsityType &sparsity_pattern)
  {
    const Epetra_Map rows (static_cast<TrilinosWrapper::types::int_type>(sparsity_pattern.n_rows()),
                           0,
                           Utilities::Trilinos::comm_self());
    const Epetra_Map columns (static_cast<TrilinosWrapper::types::int_type>(sparsity_pattern.n_cols()),
                              0,
                              Utilities::Trilinos::comm_self());

    reinit (rows, columns, sparsity_pattern);
  }



  template <typename SparsityType>
  void
  SparseMatrix::reinit (const Epetra_Map    &input_map,
                        const SparsityType  &sparsity_pattern,
                        const bool           exchange_data)
  {
    reinit (input_map, input_map, sparsity_pattern, exchange_data);
  }



  namespace internal
  {
    namespace
    {
    // distinguish between compressed sparsity types that define row_begin()
    // and SparsityPattern that uses begin() as iterator type
      template <typename Sparsity>
      void copy_row (const Sparsity        &csp,
                     const size_type        row,
                     std::vector<TrilinosWrapper::types::int_type> &row_indices)
      {
        typename Sparsity::row_iterator col_num = csp.row_begin (row);
        for (size_type col=0; col_num != csp.row_end (row); ++col_num, ++col)
          row_indices[col] = *col_num;
      }

      void copy_row (const dealii::SparsityPattern &csp,
                     const size_type                row,
                     std::vector<TrilinosWrapper::types::int_type> &row_indices)
      {
        dealii::SparsityPattern::iterator col_num = csp.begin (row);
        for (size_type col=0; col_num != csp.end (row); ++col_num, ++col)
          row_indices[col] = col_num->column();
      }
    }
  }



  template <typename SparsityType>
  void
  SparseMatrix::reinit (const Epetra_Map    &input_row_map,
                        const Epetra_Map    &input_col_map,
                        const SparsityType  &sparsity_pattern,
                        const bool           exchange_data)
  {
    // release memory before reallocation
    temp_vector.clear();
    matrix.reset();

    // if we want to exchange data, build a usual Trilinos sparsity pattern
    // and let that handle the exchange. otherwise, manually create a
    // CrsGraph, which consumes considerably less memory because it can set
    // correct number of indices right from the start
    if (exchange_data)
      {
        SparsityPattern trilinos_sparsity;
        trilinos_sparsity.reinit (input_row_map, input_col_map,
                                  sparsity_pattern, exchange_data);
        reinit (trilinos_sparsity);

        return;
      }

    Assert (exchange_data == false, ExcNotImplemented());
    if (input_row_map.Comm().MyPID() == 0)
      {
        AssertDimension (sparsity_pattern.n_rows(),
                         static_cast<size_type>(input_row_map.NumGlobalElements()));
        AssertDimension (sparsity_pattern.n_cols(),
                         static_cast<size_type>(input_col_map.NumGlobalElements()));
      }

    column_space_map.reset (new Epetra_Map (input_col_map));

    const size_t first_row = input_row_map.MinMyGID(),
                       last_row = input_row_map.MaxMyGID()+1;
    std::vector<TrilinosWrapper::types::int_type> n_entries_per_row(last_row-first_row);

    for (size_type row=first_row; row<last_row; ++row)
      n_entries_per_row[row-first_row] = sparsity_pattern.row_length(row);

    // The deal.II notation of a Sparsity pattern corresponds to the Epetra
    // concept of a Graph. Hence, we generate a graph by copying the sparsity
    // pattern into it, and then build up the matrix from the graph. This is
    // considerable faster than directly filling elements into the
    // matrix. Moreover, it consumes less memory, since the internal
    // reordering is done on ints only, and we can leave the doubles aside.

    // for more than one processor, need to specify only row map first and let
    // the matrix entries decide about the column map (which says which
    // columns are present in the matrix, not to be confused with the col_map
    // that tells how the domain dofs of the matrix will be distributed). for
    // only one processor, we can directly assign the columns as well. Compare
    // this with bug # 4123 in the Sandia Bugzilla.
    std_cxx1x::shared_ptr<Epetra_CrsGraph> graph;
    if (input_row_map.Comm().NumProc() > 1)
      graph.reset (new Epetra_CrsGraph (Copy, input_row_map,
                                        &n_entries_per_row[0], true));
    else
      graph.reset (new Epetra_CrsGraph (Copy, input_row_map, input_col_map,
                                        &n_entries_per_row[0], true));

    // This functions assumes that the sparsity pattern sits on all processors
    // (completely). The parallel version uses an Epetra graph that is already
    // distributed.

    // now insert the indices
    std::vector<TrilinosWrapper::types::int_type>   row_indices;

    for (size_type row=first_row; row<last_row; ++row)
      {
        const TrilinosWrapper::types::int_type row_length = sparsity_pattern.row_length(row);
        if (row_length == 0)
          continue;

        row_indices.resize (row_length, -1);
        internal::copy_row(sparsity_pattern, row, row_indices);
        graph->Epetra_CrsGraph::InsertGlobalIndices (row, row_length,
                                                     &row_indices[0]);
      }

    // Eventually, optimize the graph structure (sort indices, make memory
    // contiguous, etc).
    graph->FillComplete(input_col_map, input_row_map);
    graph->OptimizeStorage();

    // check whether we got the number of columns right.
    AssertDimension (sparsity_pattern.n_cols(),
                     static_cast<size_type>(graph->NumGlobalCols()));

    // And now finally generate the matrix.
    matrix.reset (new Epetra_FECrsMatrix(Copy, *graph, false));
    last_action = Zero;

    // In the end, the matrix needs to be compressed in order to be really
    // ready.
    compress();
  }



  void
  SparseMatrix::reinit (const SparsityPattern &sparsity_pattern)
  {
    temp_vector.clear ();
    matrix.reset ();

    // reinit with a (parallel) Trilinos
    // sparsity pattern.
    column_space_map.reset (new Epetra_Map
                            (sparsity_pattern.domain_partitioner()));
    matrix.reset (new Epetra_FECrsMatrix
                  (Copy, sparsity_pattern.trilinos_sparsity_pattern(), false));
    compress();
  }



  void
  SparseMatrix::reinit (const SparseMatrix &sparse_matrix)
  {
    column_space_map.reset (new Epetra_Map (sparse_matrix.domain_partitioner()));
    temp_vector.clear ();
    matrix.reset ();
    matrix.reset (new Epetra_FECrsMatrix
                  (Copy, sparse_matrix.trilinos_sparsity_pattern(), false));

    compress();
  }



  template <typename number>
  void
  SparseMatrix::reinit (const ::dealii::SparseMatrix<number> &dealii_sparse_matrix,
                        const double                          drop_tolerance,
                        const bool                            copy_values,
                        const ::dealii::SparsityPattern      *use_this_sparsity)
  {
    const Epetra_Map rows (static_cast<TrilinosWrapper::types::int_type>(dealii_sparse_matrix.m()),
                           0,
                           Utilities::Trilinos::comm_self());
    const Epetra_Map columns (static_cast<TrilinosWrapper::types::int_type>(dealii_sparse_matrix.n()),
                              0,
                              Utilities::Trilinos::comm_self());
    reinit (rows, columns, dealii_sparse_matrix, drop_tolerance,
            copy_values, use_this_sparsity);
  }



  template <typename number>
  void
  SparseMatrix::reinit (const Epetra_Map                     &input_map,
                        const ::dealii::SparseMatrix<number> &dealii_sparse_matrix,
                        const double                          drop_tolerance,
                        const bool                            copy_values,
                        const ::dealii::SparsityPattern      *use_this_sparsity)
  {
    reinit (input_map, input_map, dealii_sparse_matrix, drop_tolerance,
            copy_values, use_this_sparsity);
  }



  template <typename number>
  void
  SparseMatrix::reinit (const Epetra_Map                     &input_row_map,
                        const Epetra_Map                     &input_col_map,
                        const ::dealii::SparseMatrix<number> &dealii_sparse_matrix,
                        const double                          drop_tolerance,
                        const bool                            copy_values,
                        const ::dealii::SparsityPattern      *use_this_sparsity)
  {
    if (copy_values == false)
      {
        // in case we do not copy values, just
        // call the other function.
        if (use_this_sparsity == 0)
          reinit (input_row_map, input_col_map,
                  dealii_sparse_matrix.get_sparsity_pattern());
        else
          reinit (input_row_map, input_col_map,
                  *use_this_sparsity);
        return;
      }

    const size_type n_rows = dealii_sparse_matrix.m();

    Assert (input_row_map.NumGlobalElements() == (TrilinosWrapper::types::int_type)n_rows,
            ExcDimensionMismatch (input_row_map.NumGlobalElements(),
                                  n_rows));
    Assert (input_col_map.NumGlobalElements() == (TrilinosWrapper::types::int_type)dealii_sparse_matrix.n(),
            ExcDimensionMismatch (input_col_map.NumGlobalElements(),
                                  dealii_sparse_matrix.n()));

    const ::dealii::SparsityPattern &sparsity_pattern =
      (use_this_sparsity!=0)? *use_this_sparsity :
      dealii_sparse_matrix.get_sparsity_pattern();

    if (matrix.get() == 0 ||
        m() != n_rows ||
        n_nonzero_elements() != sparsity_pattern.n_nonzero_elements())
      {
        SparsityPattern trilinos_sparsity;
        trilinos_sparsity.reinit (input_row_map, input_col_map, sparsity_pattern);
        reinit (trilinos_sparsity);
      }

    // fill the values. the same as above: go through all rows of the matrix,
    // and then all columns. since the sparsity patterns of the input matrix
    // and the specified sparsity pattern might be different, need to go
    // through the row for both these sparsity structures simultaneously in
    // order to really set the correct values.
    size_type maximum_row_length = matrix->MaxNumEntries();
    std::vector<size_type> row_indices (maximum_row_length);
    std::vector<TrilinosScalar> values (maximum_row_length);

    for (size_type row=0; row<n_rows; ++row)
      // see if the row is locally stored on this processor
      if (input_row_map.MyGID(static_cast<TrilinosWrapper::types::int_type>(row)) == true)
        {
          ::dealii::SparsityPattern::iterator select_index =
            sparsity_pattern.begin(row);
          typename ::dealii::SparseMatrix<number>::const_iterator it =
            dealii_sparse_matrix.begin(row);
          size_type col = 0;
          if (sparsity_pattern.n_rows() == sparsity_pattern.n_cols())
            {
              // optimized diagonal
              AssertDimension(it->column(), row);
              if (std::fabs(it->value()) > drop_tolerance)
                {
                  values[col] = it->value();
                  row_indices[col++] = it->column();
                }
              ++select_index;
              ++it;
            }

          while (it != dealii_sparse_matrix.end(row) &&
                 select_index != sparsity_pattern.end(row))
            {
              while (select_index->column() < it->column() &&
                     select_index != sparsity_pattern.end(row))
                ++select_index;
              while (it->column() < select_index->column() &&
                     it != dealii_sparse_matrix.end(row))
                ++it;

              if (it == dealii_sparse_matrix.end(row))
                break;
              if (std::fabs(it->value()) > drop_tolerance)
                {
                  values[col] = it->value();
                  row_indices[col++] = it->column();
                }
              ++select_index;
              ++it;
            }
          set (row, col, reinterpret_cast<size_type *>(&row_indices[0]),
               &values[0], false);
        }

    compress();
  }



  void
  SparseMatrix::reinit (const Epetra_CrsMatrix &input_matrix,
                        const bool              copy_values)
  {
    Assert (input_matrix.Filled()==true,
            ExcMessage("Input CrsMatrix has not called FillComplete()!"));

    column_space_map.reset (new Epetra_Map (input_matrix.DomainMap()));

    const Epetra_CrsGraph *graph = &input_matrix.Graph();

    temp_vector.clear ();
    matrix.reset ();
    matrix.reset (new Epetra_FECrsMatrix(Copy, *graph, false));

    matrix->FillComplete (*column_space_map, input_matrix.RangeMap(), true);

    if (copy_values == true)
      {
        // point to the first data entry in the two
        // matrices and copy the content
        const TrilinosScalar *in_values = input_matrix[0];
        TrilinosScalar *values = (*matrix)[0];
        const size_type my_nonzeros = input_matrix.NumMyNonzeros();
        std::memcpy (&values[0], &in_values[0],
                     my_nonzeros*sizeof (TrilinosScalar));
      }

    compress();
  }



  void
  SparseMatrix::clear ()
  {
    // When we clear the matrix, reset
    // the pointer and generate an
    // empty matrix.
    column_space_map.reset (new Epetra_Map (0, 0,
                                            Utilities::Trilinos::comm_self()));
    temp_vector.clear();
    matrix.reset (new Epetra_FECrsMatrix(View, *column_space_map, 0));

    matrix->FillComplete();

    compressed = true;
  }



  void
  SparseMatrix::clear_row (const size_type      row,
                           const TrilinosScalar new_diag_value)
  {
    Assert (matrix->Filled()==true, ExcMatrixNotCompressed());

    // Only do this on the rows owned
    // locally on this processor.
    TrilinosWrapper::types::int_type local_row = 
      matrix->LRID(static_cast<TrilinosWrapper::types::int_type>(row));
    if (local_row >= 0)
      {
        TrilinosScalar *values;
        TrilinosWrapper::types::int_type *col_indices;
        TrilinosWrapper::types::int_type num_entries;
        const int ierr = matrix->ExtractMyRowView(local_row, num_entries,
                                                  values, col_indices);

        Assert (ierr == 0,
                ExcTrilinosError(ierr));

        TrilinosWrapper::types::int_type *diag_find = std::find(col_indices,
            col_indices+num_entries,local_row);
        TrilinosWrapper::types::int_type diag_index = 
          (TrilinosWrapper::types::int_type)(diag_find - col_indices);

        for (TrilinosWrapper::types::int_type j=0; j<num_entries; ++j)
          if (diag_index != j || new_diag_value == 0)
            values[j] = 0.;

        if (diag_find && std::fabs(values[diag_index]) == 0.0 &&
            new_diag_value != 0.0)
          values[diag_index] = new_diag_value;
      }
  }



  void
  SparseMatrix::clear_rows (const std::vector<size_type> &rows,
                            const TrilinosScalar          new_diag_value)
  {
    compress();
    for (size_type row=0; row<rows.size(); ++row)
      clear_row(rows[row], new_diag_value);

    // This function needs to be called
    // on all processors. We change some
    // data, so we need to flush the
    // buffers to make sure that the
    // right data is used.
    compress();
  }



  TrilinosScalar
  SparseMatrix::operator() (const size_type i,
                            const size_type j) const
  {
    // Extract local indices in
    // the matrix.
    TrilinosWrapper::types::int_type trilinos_i = matrix->LRID(static_cast<TrilinosWrapper::types::int_type>(i)),
                                     trilinos_j = matrix->LCID(static_cast<TrilinosWrapper::types::int_type>(j));
    TrilinosScalar value = 0.;

    // If the data is not on the
    // present processor, we throw
    // an exception. This is one of
    // the two tiny differences to
    // the el(i,j) call, which does
    // not throw any assertions.
    if (trilinos_i == -1)
      {
        Assert (false, ExcAccessToNonLocalElement(i, j, local_range().first,
                                                  local_range().second));
      }
    else
      {
        // Check whether the matrix has
        // already been transformed to local
        // indices.
        Assert (matrix->Filled(), ExcMatrixNotCompressed());

        // Prepare pointers for extraction
        // of a view of the row.
        TrilinosWrapper::types::int_type nnz_present = matrix->NumMyEntries(trilinos_i);
        TrilinosWrapper::types::int_type nnz_extracted;
        TrilinosWrapper::types::int_type *col_indices;
        TrilinosScalar *values;

        // Generate the view and make
        // sure that we have not generated
        // an error.
        int ierr = matrix->ExtractMyRowView(trilinos_i, nnz_extracted,
                                            values, col_indices);
        Assert (ierr==0, ExcTrilinosError(ierr));

        Assert (nnz_present == nnz_extracted,
                ExcDimensionMismatch(nnz_present, nnz_extracted));

        // Search the index where we
        // look for the value, and then
        // finally get it.

        TrilinosWrapper::types::int_type *el_find = std::find(col_indices, 
            col_indices + nnz_present, trilinos_j);

        TrilinosWrapper::types::int_type local_col_index = 
          (TrilinosWrapper::types::int_type)(el_find - col_indices);

        // This is actually the only
        // difference to the el(i,j)
        // function, which means that
        // we throw an exception in
        // this case instead of just
        // returning zero for an
        // element that is not present
        // in the sparsity pattern.
        if (local_col_index == nnz_present)
          {
            Assert (false, ExcInvalidIndex (i,j));
          }
        else
          value = values[local_col_index];
      }

    return value;
  }



  TrilinosScalar
  SparseMatrix::el (const size_type i,
                    const size_type j) const
  {
    // Extract local indices in
    // the matrix.
    TrilinosWrapper::types::int_type trilinos_i = 
      matrix->LRID(static_cast<TrilinosWrapper::types::int_type>(i)), 
      trilinos_j = matrix->LCID(static_cast<TrilinosWrapper::types::int_type>(j));
    TrilinosScalar value = 0.;

    // If the data is not on the
    // present processor, we can't
    // continue. Just print out zero
    // as discussed in the
    // documentation of this
    // function. if you want error
    // checking, use operator().
    if ((trilinos_i == -1 ) || (trilinos_j == -1))
      return 0.;
    else
      {
        // Check whether the matrix
        // already is transformed to
        // local indices.
        Assert (matrix->Filled(), ExcMatrixNotCompressed());

        // Prepare pointers for extraction
        // of a view of the row.
        TrilinosWrapper::types::int_type nnz_present = matrix->NumMyEntries(trilinos_i);
        TrilinosWrapper::types::int_type nnz_extracted;
        TrilinosWrapper::types::int_type *col_indices;
        TrilinosScalar *values;

        // Generate the view and make
        // sure that we have not generated
        // an error.
        int ierr = matrix->ExtractMyRowView(trilinos_i, nnz_extracted,
                                            values, col_indices);
        Assert (ierr==0, ExcTrilinosError(ierr));

        Assert (nnz_present == nnz_extracted,
                ExcDimensionMismatch(nnz_present, nnz_extracted));

        // Search the index where we
        // look for the value, and then
        // finally get it.
        TrilinosWrapper::types::int_type *el_find = std::find(col_indices, 
            col_indices + nnz_present, trilinos_j);

        TrilinosWrapper::types::int_type local_col_index = 
          (TrilinosWrapper::types::int_type)(el_find - col_indices);


        // This is actually the only
        // difference to the () function
        // querying (i,j), where we throw an
        // exception instead of just
        // returning zero for an element
        // that is not present in the
        // sparsity pattern.
        if (local_col_index == nnz_present)
          value = 0;
        else
          value = values[local_col_index];
      }

    return value;
  }



  TrilinosScalar
  SparseMatrix::diag_element (const size_type i) const
  {
    Assert (m() == n(), ExcNotQuadratic());

#ifdef DEBUG
    // use operator() in debug mode because
    // it checks if this is a valid element
    // (in parallel)
    return operator()(i,i);
#else
    // Trilinos doesn't seem to have a
    // more efficient way to access the
    // diagonal than by just using the
    // standard el(i,j) function.
    return el(i,i);
#endif
  }



  SparseMatrix::size_type
  SparseMatrix::row_length (const size_type row) const
  {
    Assert (row < m(), ExcInternalError());

    // get a representation of the
    // present row
    TrilinosWrapper::types::int_type ncols = -1;
    TrilinosWrapper::types::int_type local_row = 
      matrix->LRID(static_cast<TrilinosWrapper::types::int_type>(row));

    // on the processor who owns this
    // row, we'll have a non-negative
    // value.
    if (local_row >= 0)
      {
        int ierr = matrix->NumMyRowEntries (local_row, ncols);
        AssertThrow (ierr == 0, ExcTrilinosError(ierr));
      }

    return ncols;
  }



  namespace internals
  {
    typedef types::global_dof_index size_type;

    void perform_mmult (const SparseMatrix &inputleft,
                        const SparseMatrix &inputright,
                        SparseMatrix       &result,
                        const VectorBase   &V,
                        const bool          transpose_left)
    {
      const bool use_vector = (V.size() == inputright.m() ? true : false);
      if (transpose_left == false)
        {
          Assert (inputleft.n() == inputright.m(),
                  ExcDimensionMismatch(inputleft.n(), inputright.m()));
          Assert (inputleft.domain_partitioner().SameAs(inputright.range_partitioner()),
                  ExcMessage ("Parallel partitioning of A and B does not fit."));
        }
      else
        {
          Assert (inputleft.m() == inputright.m(),
                  ExcDimensionMismatch(inputleft.m(), inputright.m()));
          Assert (inputleft.range_partitioner().SameAs(inputright.range_partitioner()),
                  ExcMessage ("Parallel partitioning of A and B does not fit."));
        }

      result.clear();

      // create a suitable operator B: in case
      // we do not use a vector, all we need to
      // do is to set the pointer. Otherwise,
      // we insert the data from B, but
      // multiply each row with the respective
      // vector element.
      Teuchos::RCP<Epetra_CrsMatrix> mod_B;
      if (use_vector == false)
        {
          mod_B = Teuchos::rcp(const_cast<Epetra_CrsMatrix *>
                               (&inputright.trilinos_matrix()),
                               false);
        }
      else
        {
          mod_B = Teuchos::rcp(new Epetra_CrsMatrix
                               (Copy, inputright.trilinos_sparsity_pattern()),
                               true);
          mod_B->FillComplete(inputright.domain_partitioner(),
                              inputright.range_partitioner());
          Assert (inputright.local_range() == V.local_range(),
                  ExcMessage ("Parallel distribution of matrix B and vector V "
                              "does not match."));

          const TrilinosWrapper::types::int_type local_N = inputright.local_size();
          for (TrilinosWrapper::types::int_type i=0; i<local_N; ++i)
            {
              TrilinosWrapper::types::int_type N_entries = -1;
              double *new_data, *B_data;
              mod_B->ExtractMyRowView (i, N_entries, new_data);
              inputright.trilinos_matrix().ExtractMyRowView (i, N_entries, B_data);
              double value = V.trilinos_vector()[0][i];
              for (TrilinosWrapper::types::int_type j=0; j<N_entries; ++j)
                new_data[j] = value * B_data[j];
            }
        }

      // use ML built-in method for performing
      // the matrix-matrix product.
      // create ML operators on top of the
      // Epetra matrices. if we use a
      // transposed matrix, let ML know it
      ML_Comm *comm;
      ML_Comm_Create(&comm);
#ifdef ML_MPI
      const Epetra_MpiComm *epcomm = dynamic_cast<const Epetra_MpiComm *>(&(inputleft.trilinos_matrix().Comm()));
      // Get the MPI communicator, as it may not be MPI_COMM_W0RLD, and update the ML comm object
      if (epcomm) ML_Comm_Set_UsrComm(comm,epcomm->Comm());
#endif
      ML_Operator *A_ = ML_Operator_Create(comm);
      ML_Operator *B_ = ML_Operator_Create(comm);
      ML_Operator *C_ = ML_Operator_Create(comm);
      SparseMatrix transposed_mat;

      if (transpose_left == false)
        ML_Operator_WrapEpetraCrsMatrix
        (const_cast<Epetra_CrsMatrix *>(&inputleft.trilinos_matrix()),A_,
         false);
      else
        {
          // create transposed matrix
          SparsityPattern sparsity_transposed (inputleft.domain_partitioner(),
                                               inputleft.range_partitioner());
          Assert (inputleft.domain_partitioner().LinearMap() == true,
                  ExcMessage("Matrix must be partitioned contiguously between procs."));
          for (size_type i=0; i<inputleft.local_size(); ++i)
            {
              TrilinosWrapper::types::int_type num_entries, * indices;
              inputleft.trilinos_sparsity_pattern().ExtractMyRowView(i, num_entries,
                                                                     indices);
              Assert (num_entries >= 0, ExcInternalError());
              const size_type GID = inputleft.row_partitioner().GID(i);
              for (TrilinosWrapper::types::int_type j=0; j<num_entries; ++j)
                sparsity_transposed.add (inputleft.col_partitioner().GID(indices[j]),
                                         GID);
            }

          sparsity_transposed.compress();
          transposed_mat.reinit (sparsity_transposed);
          for (size_type i=0; i<inputleft.local_size(); ++i)
            {
              TrilinosWrapper::types::int_type num_entries, * indices;
              double *values;
              inputleft.trilinos_matrix().ExtractMyRowView(i, num_entries,
                                                           values, indices);
              Assert (num_entries >= 0, ExcInternalError());
              const size_type GID = inputleft.row_partitioner().GID(i);
              for (TrilinosWrapper::types::int_type j=0; j<num_entries; ++j)
                transposed_mat.set (inputleft.col_partitioner().GID(indices[j]),
                                    GID, values[j]);
            }
          transposed_mat.compress();
          ML_Operator_WrapEpetraCrsMatrix
          (const_cast<Epetra_CrsMatrix *>(&transposed_mat.trilinos_matrix()),
           A_,false);
        }
      ML_Operator_WrapEpetraCrsMatrix(mod_B.get(),B_,false);

      // We implement the multiplication by
      // hand in a similar way as is done in
      // ml/src/Operator/ml_rap.c for a triple
      // matrix product. This means that the
      // code is very similar to the one found
      // in ml/src/Operator/ml_rap.c

      // import data if necessary
      ML_Operator *Btmp, *Ctmp, *Ctmp2, *tptr;
      ML_CommInfoOP *getrow_comm;
      TrilinosWrapper::types::int_type max_per_proc;
      TrilinosWrapper::types::int_type N_input_vector = B_->invec_leng;
      getrow_comm = B_->getrow->pre_comm;
      if ( getrow_comm != NULL)
        for (TrilinosWrapper::types::int_type i = 0; i < getrow_comm->N_neighbors; i++)
          for (TrilinosWrapper::types::int_type j = 0; j < getrow_comm->neighbors[i].N_send; j++)
            AssertThrow (getrow_comm->neighbors[i].send_list[j] < N_input_vector,
                         ExcInternalError());

      ML_create_unique_col_id(N_input_vector, &(B_->getrow->loc_glob_map),
                              getrow_comm, &max_per_proc, B_->comm);
      B_->getrow->use_loc_glob_map = ML_YES;
      if (A_->getrow->pre_comm != NULL)
        ML_exchange_rows( B_, &Btmp, A_->getrow->pre_comm);
      else Btmp = B_;

      // perform matrix-matrix product
      ML_matmat_mult(A_, Btmp , &Ctmp);

      // release temporary structures we needed
      // for multiplication
      ML_free(B_->getrow->loc_glob_map);
      B_->getrow->loc_glob_map = NULL;
      B_->getrow->use_loc_glob_map = ML_NO;
      if (A_->getrow->pre_comm != NULL)
        {
          tptr = Btmp;
          while ( (tptr!= NULL) && (tptr->sub_matrix != B_))
            tptr = tptr->sub_matrix;
          if (tptr != NULL) tptr->sub_matrix = NULL;
          ML_RECUR_CSR_MSRdata_Destroy(Btmp);
          ML_Operator_Destroy(&Btmp);
        }

      // make correct data structures
      if (A_->getrow->post_comm != NULL)
        ML_exchange_rows(Ctmp, &Ctmp2, A_->getrow->post_comm);
      else
        Ctmp2 = Ctmp;

      ML_back_to_csrlocal(Ctmp2, C_, max_per_proc);

      ML_RECUR_CSR_MSRdata_Destroy (Ctmp);
      ML_Operator_Destroy (&Ctmp);

      if (A_->getrow->post_comm != NULL)
        {
          ML_RECUR_CSR_MSRdata_Destroy(Ctmp2);
          ML_Operator_Destroy (&Ctmp2);
        }

      // create an Epetra matrix from the ML
      // matrix that we got as a result.
      Epetra_CrsMatrix *C_mat;
      ML_Operator2EpetraCrsMatrix(C_, C_mat);
      C_mat->FillComplete();
      C_mat->OptimizeStorage();
      result.reinit (*C_mat);

      // destroy allocated memory
      delete C_mat;
      ML_Operator_Destroy (&A_);
      ML_Operator_Destroy (&B_);
      ML_Operator_Destroy (&C_);
      ML_Comm_Destroy (&comm);
    }
  }


  void
  SparseMatrix::mmult (SparseMatrix       &C,
                       const SparseMatrix &B,
                       const VectorBase   &V) const
  {
    internals::perform_mmult (*this, B, C, V, false);
  }



  void
  SparseMatrix::Tmmult (SparseMatrix       &C,
                        const SparseMatrix &B,
                        const VectorBase   &V) const
  {
    internals::perform_mmult (*this, B, C, V, true);
  }



  void
  SparseMatrix::add (const TrilinosScalar  factor,
                     const SparseMatrix   &rhs)
  {
    Assert (rhs.m() == m(), ExcDimensionMismatch (rhs.m(), m()));
    Assert (rhs.n() == n(), ExcDimensionMismatch (rhs.n(), n()));

    const std::pair<size_type, size_type>
    local_range = rhs.local_range();

    int ierr;

    // If both matrices have been transformed
    // to local index space (in Trilinos
    // speak: they are filled), we're having
    // matrices based on the same indices
    // with the same number of nonzeros
    // (actually, we'd need sparsity pattern,
    // but that is too expensive to check),
    // we can extract views of the column
    // data on both matrices and simply
    // manipulate the values that are
    // addressed by the pointers.
    if (matrix->Filled() == true &&
        rhs.matrix->Filled() == true &&
        this->local_range() == local_range &&
        matrix->NumMyNonzeros() == rhs.matrix->NumMyNonzeros())
      for (size_type row=local_range.first;
           row < local_range.second; ++row)
        {
          Assert (matrix->NumGlobalEntries(row) ==
                  rhs.matrix->NumGlobalEntries(row),
                  ExcDimensionMismatch(matrix->NumGlobalEntries(row),
                                       rhs.matrix->NumGlobalEntries(row)));

          const TrilinosWrapper::types::int_type row_local = 
            matrix->RowMap().LID(static_cast<TrilinosWrapper::types::int_type>(row));
          TrilinosWrapper::types::int_type n_entries, rhs_n_entries;
          TrilinosScalar *value_ptr, *rhs_value_ptr;

          // In debug mode, we want to check
          // whether the indices really are the
          // same in the calling matrix and the
          // input matrix. The reason for doing
          // this only in debug mode is that both
          // extracting indices and comparing
          // indices is relatively slow compared to
          // just working with the values.
#ifdef DEBUG
          TrilinosWrapper::types::int_type *index_ptr, *rhs_index_ptr;
          ierr = rhs.matrix->ExtractMyRowView (row_local, rhs_n_entries,
                                               rhs_value_ptr, rhs_index_ptr);
          Assert (ierr == 0, ExcTrilinosError(ierr));

          ierr = matrix->ExtractMyRowView (row_local, n_entries, value_ptr,
                                           index_ptr);
          Assert (ierr == 0, ExcTrilinosError(ierr));
#else
          rhs.matrix->ExtractMyRowView (row_local, rhs_n_entries,rhs_value_ptr);
          matrix->ExtractMyRowView (row_local, n_entries, value_ptr);
#endif

          AssertThrow (n_entries == rhs_n_entries,
                       ExcDimensionMismatch (n_entries, rhs_n_entries));

          for (TrilinosWrapper::types::int_type i=0; i<n_entries; ++i)
            {
              *value_ptr++ += *rhs_value_ptr++ * factor;
#ifdef DEBUG
              Assert (*index_ptr++ == *rhs_index_ptr++,
                      ExcInternalError());
#endif
            }
        }
    // If we have different sparsity patterns
    // (expressed by a different number of
    // nonzero elements), we have to be more
    // careful and extract a copy of the row
    // data, multiply it by the factor and
    // then add it to the matrix using the
    // respective add() function.
    else
      {
        size_type max_row_length = 0;
        for (size_type row=local_range.first;
             row < local_range.second; ++row)
          max_row_length
            = std::max (max_row_length,
                        static_cast<size_type>(rhs.matrix->NumGlobalEntries(row)));

        std::vector<TrilinosWrapper::types::int_type> column_indices (max_row_length);
        std::vector<TrilinosScalar> values (max_row_length);

        if (matrix->Filled() == true && rhs.matrix->Filled() == true &&
            this->local_range() == local_range)
          for (size_type row=local_range.first;
               row < local_range.second; ++row)
            {
              const TrilinosWrapper::types::int_type row_local = 
                matrix->RowMap().LID(static_cast<TrilinosWrapper::types::int_type>(row));
              TrilinosWrapper::types::int_type n_entries;

              ierr = rhs.matrix->ExtractMyRowCopy (row_local, max_row_length,
                                                   n_entries,
                                                   &values[0],
                                                   &column_indices[0]);
              Assert (ierr == 0, ExcTrilinosError(ierr));

              for (TrilinosWrapper::types::int_type i=0; i<n_entries; ++i)
                values[i] *= factor;

              TrilinosScalar *value_ptr = &values[0];

              ierr = matrix->SumIntoMyValues (row_local, n_entries, value_ptr,
                                              &column_indices[0]);
              Assert (ierr == 0, ExcTrilinosError(ierr));
            }
        else
          {
            for (size_type row=local_range.first;
                 row < local_range.second; ++row)
              {
                TrilinosWrapper::types::int_type n_entries;
                ierr = rhs.matrix->Epetra_CrsMatrix::ExtractGlobalRowCopy
                       ((TrilinosWrapper::types::int_type)row, max_row_length, 
                        n_entries, &values[0], &column_indices[0]);
                Assert (ierr == 0, ExcTrilinosError(ierr));

                for (TrilinosWrapper::types::int_type i=0; i<n_entries; ++i)
                  values[i] *= factor;

                ierr = matrix->Epetra_CrsMatrix::SumIntoGlobalValues
                       ((TrilinosWrapper::types::int_type)row, n_entries, 
                        &values[0], &column_indices[0]);
                Assert (ierr == 0, ExcTrilinosError(ierr));
              }
            compress ();

          }
      }
  }



  void
  SparseMatrix::transpose ()
  {
    // This only flips a flag that tells
    // Trilinos that any vmult operation
    // should be done with the
    // transpose. However, the matrix
    // structure is not reset.
    int ierr;

    if (!matrix->UseTranspose())
      {
        ierr = matrix->SetUseTranspose (true);
        AssertThrow (ierr == 0, ExcTrilinosError(ierr));
      }
    else
      {
        ierr = matrix->SetUseTranspose (false);
        AssertThrow (ierr == 0, ExcTrilinosError(ierr));
      }
  }



  void
  SparseMatrix::write_ascii ()
  {
    Assert (false, ExcNotImplemented());
  }



  // As of now, no particularly neat
  // ouput is generated in case of
  // multiple processors.
  void
  SparseMatrix::print (std::ostream &out,
                       const bool    print_detailed_trilinos_information) const
  {
    if (print_detailed_trilinos_information == true)
      out << *matrix;
    else
      {
        double *values;
        TrilinosWrapper::types::int_type *indices;
        TrilinosWrapper::types::int_type num_entries;

        for (TrilinosWrapper::types::int_type i=0; i<matrix->NumMyRows(); ++i)
          {
            matrix->ExtractMyRowView (i, num_entries, values, indices);
            for (TrilinosWrapper::types::int_type j=0; j<num_entries; ++j)
              out << "(" << matrix->GRID(i) << "," << matrix->GCID(indices[j]) << ") "
                  << values[j] << std::endl;
          }
      }

    AssertThrow (out, ExcIO());
  }



  SparseMatrix::size_type
  SparseMatrix::memory_consumption () const
  {
    size_type static_memory = sizeof(this) + sizeof (*matrix)
                                 + sizeof(*matrix->Graph().DataPtr());
    return ((sizeof(TrilinosScalar)+sizeof(TrilinosWrapper::types::int_type))*
        matrix->NumMyNonzeros() + sizeof(int)*local_size() + static_memory);
  }
}



// explicit instantiations
#include "trilinos_sparse_matrix.inst"

<<<<<<< HEAD
                                             
  // explicit instantiations
  //
=======

// TODO: put these instantiations into generic file
namespace TrilinosWrappers
{
>>>>>>> 6fa61740
  template void
  SparseMatrix::reinit (const dealii::SparsityPattern &);
  template void
  SparseMatrix::reinit (const CompressedSparsityPattern &);
  template void
  SparseMatrix::reinit (const CompressedSetSparsityPattern &);
  template void
  SparseMatrix::reinit (const CompressedSimpleSparsityPattern &);

  template void
  SparseMatrix::reinit (const Epetra_Map &,
                        const dealii::SparsityPattern &,
                        const bool);
  template void
  SparseMatrix::reinit (const Epetra_Map &,
                        const CompressedSparsityPattern &,
                        const bool);
  template void
  SparseMatrix::reinit (const Epetra_Map &,
                        const CompressedSetSparsityPattern &,
                        const bool);
  template void
  SparseMatrix::reinit (const Epetra_Map &,
                        const CompressedSimpleSparsityPattern &,
                        const bool);


  template void
  SparseMatrix::reinit (const Epetra_Map &,
                        const Epetra_Map &,
                        const dealii::SparsityPattern &,
                        const bool);
  template void
  SparseMatrix::reinit (const Epetra_Map &,
                        const Epetra_Map &,
                        const CompressedSparsityPattern &,
                        const bool);
  template void
  SparseMatrix::reinit (const Epetra_Map &,
                        const Epetra_Map &,
                        const CompressedSimpleSparsityPattern &,
                        const bool);
  template void
  SparseMatrix::reinit (const Epetra_Map &,
                        const Epetra_Map &,
                        const CompressedSetSparsityPattern &,
                        const bool);

}

DEAL_II_NAMESPACE_CLOSE

#endif // DEAL_II_WITH_TRILINOS<|MERGE_RESOLUTION|>--- conflicted
+++ resolved
@@ -1407,16 +1407,10 @@
 // explicit instantiations
 #include "trilinos_sparse_matrix.inst"
 
-<<<<<<< HEAD
-                                             
-  // explicit instantiations
-  //
-=======
 
 // TODO: put these instantiations into generic file
 namespace TrilinosWrappers
 {
->>>>>>> 6fa61740
   template void
   SparseMatrix::reinit (const dealii::SparsityPattern &);
   template void
