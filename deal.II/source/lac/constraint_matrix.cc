//---------------------------------------------------------------------------
//    $Id$
//
//    Copyright (C) 1998, 1999, 2000, 2001, 2002, 2003, 2004, 2005, 2006, 2007, 2008, 2009, 2010, 2011, 2012 by the deal.II authors
//
//    This file is subject to QPL and may not be  distributed
//    without copyright and license information. Please refer
//    to the file deal.II/doc/license.html for the  text  and
//    further information on this license.
//
//---------------------------------------------------------------------------


#include <deal.II/lac/constraint_matrix.h>
#include <deal.II/lac/constraint_matrix.templates.h>

#include <deal.II/base/memory_consumption.h>
#include <deal.II/lac/compressed_sparsity_pattern.h>
#include <deal.II/lac/compressed_set_sparsity_pattern.h>
#include <deal.II/lac/compressed_simple_sparsity_pattern.h>
#include <deal.II/lac/block_vector.h>
#include <deal.II/lac/block_sparse_matrix.h>
#include <deal.II/lac/sparse_matrix_ez.h>
#include <deal.II/lac/chunk_sparse_matrix.h>
#include <deal.II/lac/block_sparse_matrix_ez.h>
#include <deal.II/lac/parallel_vector.h>
#include <deal.II/lac/parallel_block_vector.h>
#include <deal.II/lac/petsc_vector.h>
#include <deal.II/lac/petsc_block_vector.h>
#include <deal.II/lac/petsc_sparse_matrix.h>
#include <deal.II/lac/petsc_block_sparse_matrix.h>
#include <deal.II/lac/petsc_parallel_vector.h>
#include <deal.II/lac/petsc_parallel_block_vector.h>
#include <deal.II/lac/petsc_parallel_sparse_matrix.h>
#include <deal.II/lac/petsc_parallel_block_sparse_matrix.h>
#include <deal.II/lac/trilinos_vector.h>
#include <deal.II/lac/trilinos_block_vector.h>
#include <deal.II/lac/trilinos_sparse_matrix.h>
#include <deal.II/lac/trilinos_block_sparse_matrix.h>
#include <deal.II/lac/matrix_block.h>

#include <algorithm>
#include <numeric>
#include <set>
#include <ostream>

DEAL_II_NAMESPACE_OPEN



// Static member variable
const Table<2,bool> ConstraintMatrix::default_empty_table = Table<2,bool>();



bool
ConstraintMatrix::check_zero_weight (const std::pair<size_type, double> &p)
{
  return (p.second == 0);
}



bool
ConstraintMatrix::ConstraintLine::operator < (const ConstraintLine &a) const
{
  return line < a.line;
}



bool
ConstraintMatrix::ConstraintLine::operator == (const ConstraintLine &a) const
{
  return line == a.line;
}



std::size_t
ConstraintMatrix::ConstraintLine::memory_consumption () const
{
  return (MemoryConsumption::memory_consumption (line) +
          MemoryConsumption::memory_consumption (entries) +
          MemoryConsumption::memory_consumption (inhomogeneity));
}



void
ConstraintMatrix::add_lines (const std::set<size_type> &lines)
{
  for (std::set<size_type>::const_iterator
       i = lines.begin(); i != lines.end(); ++i)
    add_line (*i);
}



void
ConstraintMatrix::add_lines (const std::vector<bool> &lines)
{
  for (size_type i=0; i<lines.size(); ++i)
    if (lines[i] == true)
      add_line (i);
}



void
ConstraintMatrix::add_lines (const IndexSet &lines)
{
  for (size_type i=0; i<lines.n_elements(); ++i)
    add_line (lines.nth_index_in_set(i));
}



void
ConstraintMatrix::add_entries
(const size_type                                  line,
 const std::vector<std::pair<size_type,double> > &col_val_pairs)
{
  Assert (sorted==false, ExcMatrixIsClosed());
  Assert (is_constrained(line), ExcLineInexistant(line));

  ConstraintLine *line_ptr = &lines[lines_cache[calculate_line_index(line)]];
  Assert (line_ptr->line == line, ExcInternalError());

  // if in debug mode, check whether an entry for this column already
  // exists and if its the same as the one entered at present
  //
<<<<<<< HEAD
  // in any case: skip this entry if
  // an entry for this column already
  // exists, since we don't want to
  // enter it twice
  for (std::vector<std::pair<size_type,double> >::const_iterator
=======
  // in any case: skip this entry if an entry for this column already
  // exists, since we don't want to enter it twice
  for (std::vector<std::pair<unsigned int,double> >::const_iterator
>>>>>>> 2e739c14
       col_val_pair = col_val_pairs.begin();
       col_val_pair!=col_val_pairs.end(); ++col_val_pair)
    {
      Assert (line != col_val_pair->first,
              ExcMessage ("Can't constrain a degree of freedom to itself"));

      for (ConstraintLine::Entries::const_iterator
           p=line_ptr->entries.begin();
           p != line_ptr->entries.end(); ++p)
        if (p->first == col_val_pair->first)
          {
            // entry exists, break innermost loop
            Assert (p->second == col_val_pair->second,
                    ExcEntryAlreadyExists(line, col_val_pair->first,
                                          p->second, col_val_pair->second));
            break;
          }

      line_ptr->entries.push_back (*col_val_pair);
    }
}



void ConstraintMatrix::add_selected_constraints
(const ConstraintMatrix &constraints,
 const IndexSet         &filter)
{
  if (constraints.n_constraints() == 0)
    return;

  Assert (filter.size() > constraints.lines.back().line,
          ExcMessage ("Filter needs to be larger than constraint matrix size."));
  for (std::vector<ConstraintLine>::const_iterator line=constraints.lines.begin();
       line!=constraints.lines.end(); ++line)
    if (filter.is_element(line->line))
      {
        const size_type row = filter.index_within_set (line->line);
        add_line (row);
        set_inhomogeneity (row, line->inhomogeneity);
        for (size_type i=0; i<line->entries.size(); ++i)
          if (filter.is_element(line->entries[i].first))
            add_entry (row, filter.index_within_set (line->entries[i].first),
                       line->entries[i].second);
      }
}



void ConstraintMatrix::close ()
{
  if (sorted == true)
    return;

  // sort the lines
  std::sort (lines.begin(), lines.end());

  // update list of pointers and give the vector a sharp size since we
  // won't modify the size any more after this point.
  {
    std::vector<size_type> new_lines (lines_cache.size(),
                                         numbers::invalid_size_type);
    size_type counter = 0;
    for (std::vector<ConstraintLine>::const_iterator line=lines.begin();
         line!=lines.end(); ++line, ++counter)
      new_lines[calculate_line_index(line->line)] = counter;
    std::swap (lines_cache, new_lines);
  }

<<<<<<< HEAD
  // in debug mode: check whether we really
  // set the pointers correctly.
  for (size_type i=0; i<lines_cache.size(); ++i)
    if (lines_cache[i] != numbers::invalid_size_type)
=======
  // in debug mode: check whether we really set the pointers correctly.
  for (unsigned int i=0; i<lines_cache.size(); ++i)
    if (lines_cache[i] != numbers::invalid_unsigned_int)
>>>>>>> 2e739c14
      Assert (i == calculate_line_index(lines[lines_cache[i]].line),
              ExcInternalError());

  // first, strip zero entries, as we have to do that only once
  for (std::vector<ConstraintLine>::iterator line = lines.begin();
       line!=lines.end(); ++line)
    // first remove zero entries. that would mean that in the linear
    // constraint for a node, x_i = ax_1 + bx_2 + ..., another node times 0
    // appears. obviously, 0*something can be omitted
    line->entries.erase (std::remove_if (line->entries.begin(),
                                         line->entries.end(),
                                         &check_zero_weight),
                         line->entries.end());



#ifdef DEBUG
  // In debug mode we are computing an estimate for the maximum number
  // of constraints so that we can bail out if there is a cycle in the
  // constraints (which is easier than searching for cycles in the graph).
  //
  // Let us figure out the largest dof index. This is an upper bound for the
  // number of constraints because it is an approximation for the number of dofs
  // in our system.
  size_type largest_idx = 0;
  for (std::vector<ConstraintLine>::iterator line = lines.begin();
       line!=lines.end(); ++line)
    {
      for (ConstraintLine::Entries::iterator it = line->entries.begin(); it!=line->entries.end(); ++it)
        {
          largest_idx=std::max(largest_idx, it->first);
        }
    }
#endif

  // replace references to dofs that are themselves constrained. note that
  // because we may replace references to other dofs that may themselves be
  // constrained to third ones, we have to iterate over all this until we
  // replace no chains of constraints any more
  //
<<<<<<< HEAD
  // the iteration replaces
  // references to constrained
  // degrees of freedom by
  // second-order references. for
  // example if x3=x0/2+x2/2 and
  // x2=x0/2+x1/2, then the new list
  // will be x3=x0/2+x0/4+x1/4. note
  // that x0 appear twice. we will
  // throw this duplicate out in the
  // following step, where we sort
  // the list so that throwing out
  // duplicates becomes much more
  // efficient. also, we have to do
  // it only once, rather than in
  // each iteration
  size_type iteration = 0;
=======
  // the iteration replaces references to constrained degrees of freedom by
  // second-order references. for example if x3=x0/2+x2/2 and x2=x0/2+x1/2,
  // then the new list will be x3=x0/2+x0/4+x1/4. note that x0 appear
  // twice. we will throw this duplicate out in the following step, where
  // we sort the list so that throwing out duplicates becomes much more
  // efficient. also, we have to do it only once, rather than in each
  // iteration
  unsigned int iteration = 0;
>>>>>>> 2e739c14
  while (true)
    {
      bool chained_constraint_replaced = false;

      for (std::vector<ConstraintLine>::iterator line = lines.begin();
           line!=lines.end(); ++line)
        {
#ifdef DEBUG
          // we need to keep track of how many replacements we do in this line, because we can
          // end up in a cycle A->B->C->A without the number of entries growing.
          size_type n_replacements = 0;
#endif

<<<<<<< HEAD


          // loop over all entries of
          // this line (including
          // ones that we have
          // appended in this go
          // around) and see whether
          // they are further
          // constrained. ignore
          // elements that we don't
          // store on the current
          // processor
          size_type entry = 0;
=======
          // loop over all entries of this line (including ones that we
          // have appended in this go around) and see whether they are
          // further constrained. ignore elements that we don't store on
          // the current processor
          unsigned int entry = 0;
>>>>>>> 2e739c14
          while (entry < line->entries.size())
            if (((local_lines.size() == 0)
                 ||
                 (local_lines.is_element(line->entries[entry].first)))
                &&
                is_constrained (line->entries[entry].first))
              {
                // ok, this entry is further constrained:
                chained_constraint_replaced = true;

<<<<<<< HEAD
                // look up the chain
                // of constraints for
                // this entry
                const size_type  dof_index = line->entries[entry].first;
                const double     weight = line->entries[entry].second;
=======
                // look up the chain of constraints for this entry
                const unsigned int dof_index = line->entries[entry].first;
                const double       weight = line->entries[entry].second;
>>>>>>> 2e739c14

                Assert (dof_index != line->line,
                        ExcMessage ("Cycle in constraints detected!"));

                const ConstraintLine *constrained_line =
                  &lines[lines_cache[calculate_line_index(dof_index)]];
                Assert (constrained_line->line == dof_index,
                        ExcInternalError());

                // now we have to replace an entry by its expansion. we do
                // that by overwriting the entry by the first entry of the
                // expansion and adding the remaining ones to the end,
                // where we will later process them once more
                //
                // we can of course only do that if the DoF that we are
                // currently handle is constrained by a linear combination
                // of other dofs:
                if (constrained_line->entries.size() > 0)
                  {
                    for (size_type i=0; i<constrained_line->entries.size(); ++i)
                      Assert (dof_index != constrained_line->entries[i].first,
                              ExcMessage ("Cycle in constraints detected!"));

                    // replace first entry, then tack the rest to the end
                    // of the list
                    line->entries[entry] =
                      std::make_pair (constrained_line->entries[0].first,
                                      constrained_line->entries[0].second *
                                      weight);

                    for (size_type i=1; i<constrained_line->entries.size(); ++i)
                      line->entries
                      .push_back (std::make_pair (constrained_line->entries[i].first,
                                                  constrained_line->entries[i].second *
                                                  weight));

#ifdef DEBUG
                    // keep track of how many entries we replace in this
                    // line. If we do more than there are constraints or
                    // dofs in our system, we must have a cycle.
                    ++n_replacements;
                    Assert(n_replacements/2<largest_idx, ExcMessage("Cycle in constraints detected!"));
                    if (n_replacements/2>=largest_idx)
                      return; // this enables us to test for this Exception.
#endif
                  }
                else
                  // the DoF that we encountered is not constrained by a
                  // linear combination of other dofs but is equal to just
                  // the inhomogeneity (i.e. its chain of entries is
                  // empty). in that case, we can't just overwrite the
                  // current entry, but we have to actually eliminate it
                  {
                    line->entries.erase (line->entries.begin()+entry);
                  }

                line->inhomogeneity += constrained_line->inhomogeneity *
                                       weight;

                // now that we're here, do not increase index by one but
                // rather make another pass for the present entry because
                // we have replaced the present entry by another one, or
                // because we have deleted it and shifted all following
                // ones one forward
              }
            else
              // entry not further constrained. just move ahead by one
              ++entry;
        }

      // if we didn't do anything in this round, then quit the loop
      if (chained_constraint_replaced == false)
        break;

      // increase iteration count. note that we should not iterate more
      // times than there are constraints, since this puts a natural upper
      // bound on the length of constraint chains
      ++iteration;
      Assert (iteration <= lines.size(), ExcInternalError());
    }

  // finally sort the entries and re-scale them if necessary. in this step,
  // we also throw out duplicates as mentioned above. moreover, as some
  // entries might have had zero weights, we replace them by a vector with
  // sharp sizes.
  for (std::vector<ConstraintLine>::iterator line = lines.begin();
       line!=lines.end(); ++line)
    {
      std::sort (line->entries.begin(), line->entries.end());

<<<<<<< HEAD
      // loop over the now sorted list and
      // see whether any of the entries
      // references the same dofs more than
      // once in order to find how many
      // non-duplicate entries we have. This
      // lets us allocate the correct amount
      // of memory for the constraint
      // entries.
      size_type duplicates = 0;
      for (size_type i=1; i<line->entries.size(); ++i)
=======
      // loop over the now sorted list and see whether any of the entries
      // references the same dofs more than once in order to find how many
      // non-duplicate entries we have. This lets us allocate the correct
      // amount of memory for the constraint entries.
      unsigned int duplicates = 0;
      for (unsigned int i=1; i<line->entries.size(); ++i)
>>>>>>> 2e739c14
        if (line->entries[i].first == line->entries[i-1].first)
          duplicates++;

      if (duplicates > 0 || line->entries.size() < line->entries.capacity())
        {
          ConstraintLine::Entries new_entries;

          // if we have no duplicates, copy verbatim the entries. this way,
          // the final size is of the vector is correct.
          if (duplicates == 0)
            new_entries = line->entries;
          else
            {
              // otherwise, we need to go through the list by and and
              // resolve the duplicates
              new_entries.reserve (line->entries.size() - duplicates);
              new_entries.push_back(line->entries[0]);
              for (size_type j=1; j<line->entries.size(); ++j)
                if (line->entries[j].first == line->entries[j-1].first)
                  {
                    Assert (new_entries.back().first == line->entries[j].first,
                            ExcInternalError());
                    new_entries.back().second += line->entries[j].second;
                  }
                else
                  new_entries.push_back (line->entries[j]);

              Assert (new_entries.size() == line->entries.size() - duplicates,
                      ExcInternalError());

<<<<<<< HEAD
              // make sure there are
              // really no duplicates
              // left and that the list
              // is still sorted
              for (size_type j=1; j<new_entries.size(); ++j)
=======
              // make sure there are really no duplicates left and that the
              // list is still sorted
              for (unsigned int j=1; j<new_entries.size(); ++j)
>>>>>>> 2e739c14
                {
                  Assert (new_entries[j].first != new_entries[j-1].first,
                          ExcInternalError());
                  Assert (new_entries[j].first > new_entries[j-1].first,
                          ExcInternalError());
                }
            }

          // replace old list of constraints for this dof by the new one
          line->entries.swap (new_entries);
        }

      // finally do the following check: if the sum of weights for the
      // constraints is close to one, but not exactly one, then rescale all
      // the weights so that they sum up to 1. this adds a little numerical
      // stability and avoids all sorts of problems where the actual value
      // is close to, but not quite what we expected
      //
      // the case where the weights don't quite sum up happens when we
      // compute the interpolation weights "on the fly", i.e. not from
      // precomputed tables. in this case, the interpolation weights are
      // also subject to round-off
      double sum = 0;
      for (size_type i=0; i<line->entries.size(); ++i)
        sum += line->entries[i].second;
      if ((sum != 1.0) && (std::fabs (sum-1.) < 1.e-13))
        {
          for (size_type i=0; i<line->entries.size(); ++i)
            line->entries[i].second /= sum;
          line->inhomogeneity /= sum;
        }
    } // end of loop over all constraint lines

#ifdef DEBUG
  // if in debug mode: check that no dof is constrained to another dof that
  // is also constrained. exclude dofs from this check whose constraint
  // lines are not stored on the local processor
  for (std::vector<ConstraintLine>::const_iterator line=lines.begin();
       line!=lines.end(); ++line)
    for (ConstraintLine::Entries::const_iterator
         entry=line->entries.begin();
         entry!=line->entries.end(); ++entry)
      if ((local_lines.size() == 0)
          ||
          (local_lines.is_element(entry->first)))
        {
          // make sure that entry->first is not the index of a line itself
          const bool is_circle = is_constrained(entry->first);
          Assert (is_circle == false,
                  ExcDoFConstrainedToConstrainedDoF(line->line, entry->first));
        }
#endif

  sorted = true;
}



void
ConstraintMatrix::merge (const ConstraintMatrix &other_constraints,
                         const MergeConflictBehavior merge_conflict_behavior)
{
  AssertThrow(local_lines == other_constraints.local_lines,
              ExcNotImplemented());

  // store the previous state with respect to sorting
  const bool object_was_sorted = sorted;
  sorted = false;

  if (other_constraints.lines_cache.size() > lines_cache.size())
    lines_cache.resize(other_constraints.lines_cache.size(),
                       numbers::invalid_size_type);

  // first action is to fold into the present object possible constraints
  // in the second object. we don't strictly need to do this any more since
  // the ConstraintMatrix has learned to deal with chains of constraints in
  // the close() function, but we have traditionally done this and it's not
  // overly hard to do.
  //
  // for this, loop over all constraints and replace the constraint lines
  // with a new one where constraints are replaced if necessary.
  ConstraintLine::Entries tmp;
  for (std::vector<ConstraintLine>::iterator line=lines.begin();
       line!=lines.end(); ++line)
    {
      tmp.clear ();
      for (size_type i=0; i<line->entries.size(); ++i)
        {
          // if the present dof is not constrained, or if we won't take the
          // constraint from the other object, then simply copy it over
          if (other_constraints.is_constrained(line->entries[i].first) == false
              ||
              ((merge_conflict_behavior != right_object_wins)
               &&
               other_constraints.is_constrained(line->entries[i].first)
               &&
               this->is_constrained(line->entries[i].first)))
            tmp.push_back(line->entries[i]);
          else
            // otherwise resolve further constraints by replacing the old
            // entry by a sequence of new entries taken from the other
            // object, but with multiplied weights
            {
              const ConstraintLine::Entries *other_line
                = other_constraints.get_constraint_entries (line->entries[i].first);
              Assert (other_line != 0,
                      ExcInternalError());

              const double weight = line->entries[i].second;

              for (ConstraintLine::Entries::const_iterator j=other_line->begin();
                   j!=other_line->end(); ++j)
                tmp.push_back (std::pair<size_type,double>(j->first,
                                                              j->second*weight));

              line->inhomogeneity += other_constraints.get_inhomogeneity(line->entries[i].first) *
                                     weight;
            }
        }
      // finally exchange old and newly resolved line
      line->entries.swap (tmp);
    }



  // next action: append those lines at the end that we want to add
  for (std::vector<ConstraintLine>::const_iterator
       line=other_constraints.lines.begin();
       line!=other_constraints.lines.end(); ++line)
    if (is_constrained(line->line) == false)
      lines.push_back (*line);
    else
      {
        // the constrained dof we want to copy from the other object is
        // also constrained here. let's see what we should do with that
        switch (merge_conflict_behavior)
          {
          case no_conflicts_allowed:
            AssertThrow (false,
                         ExcDoFIsConstrainedFromBothObjects (line->line));
            break;

          case left_object_wins:
            // ignore this constraint
            break;

          case right_object_wins:
            // we need to replace the existing constraint by the one from
            // the other object
            lines[lines_cache[calculate_line_index(line->line)]].entries
              = line->entries;
            lines[lines_cache[calculate_line_index(line->line)]].inhomogeneity
              = line->inhomogeneity;
            break;

          default:
            Assert (false, ExcNotImplemented());
          }
      }

  // update the lines cache
  size_type counter = 0;
  for (std::vector<ConstraintLine>::const_iterator line=lines.begin();
       line!=lines.end(); ++line, ++counter)
    lines_cache[calculate_line_index(line->line)] = counter;

  // if the object was sorted before, then make sure it is so afterward as
  // well. otherwise leave everything in the unsorted state
  if (object_was_sorted == true)
    close ();
}



void ConstraintMatrix::shift (const size_type offset)
{
  //TODO: this doesn't work with IndexSets yet. [TH]
  AssertThrow(local_lines.size()==0, ExcNotImplemented());

  lines_cache.insert (lines_cache.begin(), offset,
                      numbers::invalid_size_type);

  for (std::vector<ConstraintLine>::iterator i = lines.begin();
       i != lines.end(); ++i)
    {
      i->line += offset;
      for (ConstraintLine::Entries::iterator
           j = i->entries.begin();
           j != i->entries.end(); ++j)
        j->first += offset;
    }
}



void ConstraintMatrix::clear ()
{
  {
    std::vector<ConstraintLine> tmp;
    lines.swap (tmp);
  }

  {
    std::vector<size_type> tmp;
    lines_cache.swap (tmp);
  }

  sorted = false;
}



void ConstraintMatrix::reinit (const IndexSet &local_constraints)
{
  local_lines = local_constraints;
  clear();
}



void ConstraintMatrix::condense (const SparsityPattern &uncondensed,
                                 SparsityPattern       &condensed) const
{
  Assert (sorted == true, ExcMatrixNotClosed());
  Assert (uncondensed.is_compressed() == true, ExcMatrixNotClosed());
  Assert (uncondensed.n_rows() == uncondensed.n_cols(), ExcNotQuadratic());

  // store for each line of the matrix its new line number after
  // compression. If the shift is -1, this line will be condensed away
  std::vector<int> new_line;

  new_line.reserve (uncondensed.n_rows());

  std::vector<ConstraintLine>::const_iterator next_constraint = lines.begin();
  size_type                                   shift           = 0;
  size_type n_rows = uncondensed.n_rows();

  if (next_constraint == lines.end())
    // if no constraint is to be handled
    for (size_type row=0; row!=n_rows; ++row)
      new_line.push_back (row);
  else
    for (size_type row=0; row!=n_rows; ++row)
      if (row == next_constraint->line)
        {
          // this line is constrained
          new_line.push_back (-1);
          // note that @p{lines} is ordered
          ++shift;
          ++next_constraint;
          if (next_constraint == lines.end())
            // nothing more to do; finish rest of loop
            {
              for (size_type i=row+1; i<n_rows; ++i)
                new_line.push_back (i-shift);
              break;
            };
        }
      else
        new_line.push_back (row-shift);


  next_constraint = lines.begin();
  // note: in this loop we need not check whether @p{next_constraint} is a
  // valid iterator, since @p{next_constraint} is only evaluated so often as
  // there are entries in new_line[*] which tells us which constraints exist
  for (size_type row=0; row<uncondensed.n_rows(); ++row)
    if (new_line[row] != -1)
      // line not constrained copy entries if column will not be condensed
      // away, distribute otherwise
      for (SparsityPattern::iterator j=uncondensed.begin(row);
           j<uncondensed.end(row); ++j)
        if (new_line[j->column()])
          condensed.add (new_line[row], new_line[j->column()]);
        else
          {
            // let c point to the constraint of this column
            std::vector<ConstraintLine>::const_iterator c = lines.begin();
            while (c->line != j->column())
              ++c;

            for (size_type q=0; q!=c->entries.size(); ++q)
              condensed.add (new_line[row], new_line[c->entries[q].first]);
          }
    else
      // line must be distributed
      {
        for (SparsityPattern::iterator j=uncondensed.begin(row);
             j<uncondensed.end(row); ++j)
          // for each entry: distribute
          if (new_line[j->column()] != -1)
            // column is not constrained
            for (size_type q=0; q!=next_constraint->entries.size(); ++q)
              condensed.add (new_line[next_constraint->entries[q].first],
                             new_line[j->column()]);

          else
            // not only this line but
            // also this col is constrained
            {
              // let c point to the constraint
              // of this column
              std::vector<ConstraintLine>::const_iterator c = lines.begin();
              while (c->line != j->column()) ++c;

              for (size_type p=0; p!=c->entries.size(); ++p)
                for (size_type q=0; q!=next_constraint->entries.size(); ++q)
                  condensed.add (new_line[next_constraint->entries[q].first],
                                 new_line[c->entries[p].first]);
            };

        ++next_constraint;
      };

  condensed.compress();
}



void ConstraintMatrix::condense (SparsityPattern &sparsity) const
{
  Assert (sorted == true, ExcMatrixNotClosed());
  Assert (sparsity.is_compressed() == false, ExcMatrixIsClosed());
  Assert (sparsity.n_rows() == sparsity.n_cols(), ExcNotQuadratic());

<<<<<<< HEAD
  // store for each index whether it must be
  // distributed or not. If entry is
  // numbers::invalid_size_type,
  // no distribution is necessary.
  // otherwise, the number states which line
  // in the constraint matrix handles this
  // index
  std::vector<size_type> distribute(sparsity.n_rows(),
                                    numbers::invalid_size_type);
=======
  // store for each index whether it must be distributed or not. If entry
  // is numbers::invalid_unsigned_int, no distribution is necessary.
  // otherwise, the number states which line in the constraint matrix
  // handles this index
  std::vector<unsigned int> distribute(sparsity.n_rows(),
                                       numbers::invalid_unsigned_int);
>>>>>>> 2e739c14

  for (size_type c=0; c<lines.size(); ++c)
    distribute[lines[c].line] = c;

  const size_type n_rows = sparsity.n_rows();
  for (size_type row=0; row<n_rows; ++row)
    {
      if (distribute[row] == numbers::invalid_size_type)
        {
          // regular line. loop over cols all valid cols. note that this
          // changes the line we are presently working on: we add additional
          // entries. these are put to the end of the row. however, as
          // constrained nodes cannot be constrained to other constrained
          // nodes, nothing will happen if we run into these added nodes, as
          // they can't be distributed further. we might store the position of
          // the last old entry and stop work there, but since operating on
          // the newly added ones only takes two comparisons (column index
          // valid, distribute[column] necessarily
          // ==numbers::invalid_size_type), it is cheaper to not do so and
          // run right until the end of the line
          for (SparsityPattern::iterator entry = sparsity.begin(row);
               ((entry != sparsity.end(row)) &&
                entry->is_valid_entry());
               ++entry)
            {
              const size_type column = entry->column();

              if (distribute[column] != numbers::invalid_size_type)
                {
<<<<<<< HEAD
                  // distribute entry
                  // at regular row
                  // @p{row} and
                  // irregular column
                  // sparsity.colnums[j]
                  for (size_type q=0;
=======
                  // distribute entry at regular row @p{row} and irregular
                  // column sparsity.colnums[j]
                  for (unsigned int q=0;
>>>>>>> 2e739c14
                       q!=lines[distribute[column]].entries.size();
                       ++q)
                    sparsity.add (row,
                                  lines[distribute[column]].entries[q].first);
                }
            }
        }
      else
        // row must be distributed. note that here the present row is not
        // touched (unlike above)
        {
          for (SparsityPattern::iterator entry = sparsity.begin(row);
               (entry != sparsity.end(row)) && entry->is_valid_entry(); ++entry)
            {
<<<<<<< HEAD
              const size_type column = entry->column();
              if (distribute[column] == numbers::invalid_size_type)
                // distribute entry at irregular
                // row @p{row} and regular column
                // sparsity.colnums[j]
                for (size_type q=0;
=======
              const unsigned int column = entry->column();
              if (distribute[column] == numbers::invalid_unsigned_int)
                // distribute entry at irregular row @p{row} and regular
                // column sparsity.colnums[j]
                for (unsigned int q=0;
>>>>>>> 2e739c14
                     q!=lines[distribute[row]].entries.size(); ++q)
                  sparsity.add (lines[distribute[row]].entries[q].first,
                                column);
              else
<<<<<<< HEAD
                // distribute entry at irregular
                // row @p{row} and irregular column
                // sparsity.get_column_numbers()[j]
                for (size_type p=0; p!=lines[distribute[row]].entries.size(); ++p)
                  for (size_type q=0;
=======
                // distribute entry at irregular row @p{row} and irregular
                // column sparsity.get_column_numbers()[j]
                for (unsigned int p=0; p!=lines[distribute[row]].entries.size(); ++p)
                  for (unsigned int q=0;
>>>>>>> 2e739c14
                       q!=lines[distribute[column]].entries.size(); ++q)
                    sparsity.add (lines[distribute[row]].entries[p].first,
                                  lines[distribute[column]].entries[q].first);
            }
        }
    }

  sparsity.compress();
}



void ConstraintMatrix::condense (CompressedSparsityPattern &sparsity) const
{
  Assert (sorted == true, ExcMatrixNotClosed());
  Assert (sparsity.n_rows() == sparsity.n_cols(),
          ExcNotQuadratic());

<<<<<<< HEAD
  // store for each index whether it must be
  // distributed or not. If entry is
  // numbers::invalid_size_type,
  // no distribution is necessary.
  // otherwise, the number states which line
  // in the constraint matrix handles this
  // index
  std::vector<size_type> distribute(sparsity.n_rows(),
                                    numbers::invalid_size_type);
=======
  // store for each index whether it must be distributed or not. If entry
  // is numbers::invalid_unsigned_int, no distribution is necessary.
  // otherwise, the number states which line in the constraint matrix
  // handles this index
  std::vector<unsigned int> distribute(sparsity.n_rows(),
                                       numbers::invalid_unsigned_int);
>>>>>>> 2e739c14

  for (size_type c=0; c<lines.size(); ++c)
    distribute[lines[c].line] = c;

  const size_type n_rows = sparsity.n_rows();
  for (size_type row=0; row<n_rows; ++row)
    {
<<<<<<< HEAD
      if (distribute[row] == numbers::invalid_size_type)
        // regular line. loop over
        // cols. note that as we
        // proceed to distribute
        // cols, the loop may get
        // longer
        for (size_type j=0; j<sparsity.row_length(row); ++j)
=======
      if (distribute[row] == numbers::invalid_unsigned_int)
        // regular line. loop over cols. note that as we proceed to
        // distribute cols, the loop may get longer
        for (unsigned int j=0; j<sparsity.row_length(row); ++j)
>>>>>>> 2e739c14
          {
            const size_type column = sparsity.column_number(row,j);

            if (distribute[column] != numbers::invalid_size_type)
              {
<<<<<<< HEAD
                // distribute entry
                // at regular row
                // @p{row} and
                // irregular column
                // column. note that
                // this changes the
                // line we are
                // presently working
                // on: we add
                // additional
                // entries. if we add
                // another entry at a
                // column behind the
                // present one, we
                // will encounter it
                // later on (but
                // since it can't be
                // further
                // constrained, won't
                // have to do
                // anything about
                // it). if we add it
                // up front of the
                // present column, we
                // will find the
                // present column
                // later on again as
                // it was shifted
                // back (again
                // nothing happens,
                // in particular no
                // endless loop, as
                // when we encounter
                // it the second time
                // we won't be able
                // to add more
                // entries as they
                // all already exist,
                // but we do the same
                // work more often
                // than necessary,
                // and the loop gets
                // longer), so move
                // the cursor one to
                // the right in the
                // case that we add
                // an entry up front
                // that did not exist
                // before. check
                // whether it existed
                // before by tracking
                // the length of this
                // row
                size_type old_rowlength = sparsity.row_length(row);
                for (size_type q=0;
=======
                // distribute entry at regular row @p{row} and irregular
                // column column. note that this changes the line we are
                // presently working on: we add additional entries. if we
                // add another entry at a column behind the present one, we
                // will encounter it later on (but since it can't be
                // further constrained, won't have to do anything about
                // it). if we add it up front of the present column, we
                // will find the present column later on again as it was
                // shifted back (again nothing happens, in particular no
                // endless loop, as when we encounter it the second time we
                // won't be able to add more entries as they all already
                // exist, but we do the same work more often than
                // necessary, and the loop gets longer), so move the cursor
                // one to the right in the case that we add an entry up
                // front that did not exist before. check whether it
                // existed before by tracking the length of this row
                unsigned int old_rowlength = sparsity.row_length(row);
                for (unsigned int q=0;
>>>>>>> 2e739c14
                     q!=lines[distribute[column]].entries.size();
                     ++q)
                  {
                    const size_type 
                    new_col = lines[distribute[column]].entries[q].first;

                    sparsity.add (row, new_col);

                    const size_type new_rowlength = sparsity.row_length(row);
                    if ((new_col < column) && (old_rowlength != new_rowlength))
                      ++j;
                    old_rowlength = new_rowlength;
                  };
              };
          }
      else
        // row must be distributed
        for (size_type j=0; j<sparsity.row_length(row); ++j)
          {
            const size_type column = sparsity.column_number(row,j);

<<<<<<< HEAD
            if (distribute[column] == numbers::invalid_size_type)
              // distribute entry at irregular
              // row @p{row} and regular column
              // sparsity.colnums[j]
              for (size_type q=0;
=======
            if (distribute[column] == numbers::invalid_unsigned_int)
              // distribute entry at irregular row @p{row} and regular
              // column sparsity.colnums[j]
              for (unsigned int q=0;
>>>>>>> 2e739c14
                   q!=lines[distribute[row]].entries.size(); ++q)
                sparsity.add (lines[distribute[row]].entries[q].first,
                              column);
            else
<<<<<<< HEAD
              // distribute entry at irregular
              // row @p{row} and irregular column
              // sparsity.get_column_numbers()[j]
              for (size_type p=0; p!=lines[distribute[row]].entries.size(); ++p)
                for (size_type q=0;
=======
              // distribute entry at irregular row @p{row} and irregular
              // column sparsity.get_column_numbers()[j]
              for (unsigned int p=0; p!=lines[distribute[row]].entries.size(); ++p)
                for (unsigned int q=0;
>>>>>>> 2e739c14
                     q!=lines[distribute[sparsity.column_number(row,j)]]
                     .entries.size(); ++q)
                  sparsity.add (lines[distribute[row]].entries[p].first,
                                lines[distribute[sparsity.column_number(row,j)]]
                                .entries[q].first);
          };
    };
}



void ConstraintMatrix::condense (CompressedSetSparsityPattern &sparsity) const
{
  Assert (sorted == true, ExcMatrixNotClosed());
  Assert (sparsity.n_rows() == sparsity.n_cols(),
          ExcNotQuadratic());

<<<<<<< HEAD
  // store for each index whether it must be
  // distributed or not. If entry is
  // numbers::invalid_size_type,
  // no distribution is necessary.
  // otherwise, the number states which line
  // in the constraint matrix handles this
  // index
  std::vector<size_type> distribute(sparsity.n_rows(),
                                    numbers::invalid_size_type);
=======
  // store for each index whether it must be distributed or not. If entry
  // is numbers::invalid_unsigned_int, no distribution is necessary.
  // otherwise, the number states which line in the constraint matrix
  // handles this index
  std::vector<unsigned int> distribute(sparsity.n_rows(),
                                       numbers::invalid_unsigned_int);
>>>>>>> 2e739c14

  for (size_type c=0; c<lines.size(); ++c)
    distribute[lines[c].line] = c;

  const size_type n_rows = sparsity.n_rows();
  for (size_type row=0; row<n_rows; ++row)
    {
      if (distribute[row] == numbers::invalid_size_type)
        {
          // regular line. loop over cols. note that as we proceed to
          // distribute cols, the loop may get longer
          CompressedSetSparsityPattern::row_iterator col_num = sparsity.row_begin (row);

          for (; col_num != sparsity.row_end (row); ++col_num)
            {
              const size_type column = *col_num;

              if (distribute[column] != numbers::invalid_size_type)
                {
                  // row
                  for (size_type q=0;
                       q!=lines[distribute[column]].entries.size();
                       ++q)
                    {
                      const size_type 
                      new_col = lines[distribute[column]].entries[q].first;

                      sparsity.add (row, new_col);
                    }
                }
            }
        }
      else
        // row must be distributed
        {
          CompressedSetSparsityPattern::row_iterator col_num = sparsity.row_begin (row);

          for (; col_num != sparsity.row_end (row); ++col_num)
            {
              const size_type column = *col_num;

<<<<<<< HEAD
              if (distribute[column] == numbers::invalid_size_type)
                // distribute entry at irregular
                // row @p{row} and regular column
                // sparsity.colnums[j]
                for (size_type q=0;
=======
              if (distribute[column] == numbers::invalid_unsigned_int)
                // distribute entry at irregular row @p{row} and regular
                // column sparsity.colnums[j]
                for (unsigned int q=0;
>>>>>>> 2e739c14
                     q!=lines[distribute[row]].entries.size(); ++q)
                  sparsity.add (lines[distribute[row]].entries[q].first,
                                column);
              else
<<<<<<< HEAD
                // distribute entry at irregular
                // row @p{row} and irregular column
                // sparsity.get_column_numbers()[j]
                for (size_type p=0; p!=lines[distribute[row]].entries.size(); ++p)
                  for (size_type q=0;
=======
                // distribute entry at irregular row @p{row} and irregular
                // column sparsity.get_column_numbers()[j]
                for (unsigned int p=0; p!=lines[distribute[row]].entries.size(); ++p)
                  for (unsigned int q=0;
>>>>>>> 2e739c14
                       q!=lines[distribute[column]]
                       .entries.size(); ++q)
                    sparsity.add (lines[distribute[row]].entries[p].first,
                                  lines[distribute[column]]
                                  .entries[q].first);
            };
        }
    };
}



void ConstraintMatrix::condense (CompressedSimpleSparsityPattern &sparsity) const
{
  Assert (sorted == true, ExcMatrixNotClosed());
  Assert (sparsity.n_rows() == sparsity.n_cols(),
          ExcNotQuadratic());

<<<<<<< HEAD
  // store for each index whether it must be
  // distributed or not. If entry is
  // numbers::invalid_size_type,
  // no distribution is necessary.
  // otherwise, the number states which line
  // in the constraint matrix handles this
  // index
  std::vector<size_type> distribute(sparsity.n_rows(),
                                       numbers::invalid_size_type);
=======
  // store for each index whether it must be distributed or not. If entry
  // is numbers::invalid_unsigned_int, no distribution is necessary.
  // otherwise, the number states which line in the constraint matrix
  // handles this index
  std::vector<unsigned int> distribute(sparsity.n_rows(),
                                       numbers::invalid_unsigned_int);
>>>>>>> 2e739c14

  for (size_type c=0; c<lines.size(); ++c)
    distribute[lines[c].line] = c;

  const size_type n_rows = sparsity.n_rows();
  for (size_type row=0; row<n_rows; ++row)
    {
<<<<<<< HEAD
      if (distribute[row] == numbers::invalid_size_type)
        // regular line. loop over
        // cols. note that as we
        // proceed to distribute
        // cols, the loop may get
        // longer
        for (size_type j=0; j<sparsity.row_length(row); ++j)
=======
      if (distribute[row] == numbers::invalid_unsigned_int)
        // regular line. loop over cols. note that as we proceed to
        // distribute cols, the loop may get longer
        for (unsigned int j=0; j<sparsity.row_length(row); ++j)
>>>>>>> 2e739c14
          {
            const size_type column = sparsity.column_number(row,j);

            if (distribute[column] != numbers::invalid_size_type)
              {
<<<<<<< HEAD
                // distribute entry
                // at regular row
                // @p{row} and
                // irregular column
                // column. note that
                // this changes the
                // line we are
                // presently working
                // on: we add
                // additional
                // entries. if we add
                // another entry at a
                // column behind the
                // present one, we
                // will encounter it
                // later on (but
                // since it can't be
                // further
                // constrained, won't
                // have to do
                // anything about
                // it). if we add it
                // up front of the
                // present column, we
                // will find the
                // present column
                // later on again as
                // it was shifted
                // back (again
                // nothing happens,
                // in particular no
                // endless loop, as
                // when we encounter
                // it the second time
                // we won't be able
                // to add more
                // entries as they
                // all already exist,
                // but we do the same
                // work more often
                // than necessary,
                // and the loop gets
                // longer), so move
                // the cursor one to
                // the right in the
                // case that we add
                // an entry up front
                // that did not exist
                // before. check
                // whether it existed
                // before by tracking
                // the length of this
                // row
                size_type old_rowlength = sparsity.row_length(row);
                for (size_type q=0;
=======
                // distribute entry at regular row @p{row} and irregular
                // column column. note that this changes the line we are
                // presently working on: we add additional entries. if we
                // add another entry at a column behind the present one, we
                // will encounter it later on (but since it can't be
                // further constrained, won't have to do anything about
                // it). if we add it up front of the present column, we
                // will find the present column later on again as it was
                // shifted back (again nothing happens, in particular no
                // endless loop, as when we encounter it the second time we
                // won't be able to add more entries as they all already
                // exist, but we do the same work more often than
                // necessary, and the loop gets longer), so move the cursor
                // one to the right in the case that we add an entry up
                // front that did not exist before. check whether it
                // existed before by tracking the length of this row
                unsigned int old_rowlength = sparsity.row_length(row);
                for (unsigned int q=0;
>>>>>>> 2e739c14
                     q!=lines[distribute[column]].entries.size();
                     ++q)
                  {
                    const size_type 
                    new_col = lines[distribute[column]].entries[q].first;

                    sparsity.add (row, new_col);

                    const size_type new_rowlength = sparsity.row_length(row);
                    if ((new_col < column) && (old_rowlength != new_rowlength))
                      ++j;
                    old_rowlength = new_rowlength;
                  };
              };
          }
      else
        // row must be distributed
        for (size_type j=0; j<sparsity.row_length(row); ++j)
          {
            const size_type column = sparsity.column_number(row,j);

<<<<<<< HEAD
            if (distribute[column] == numbers::invalid_size_type)
              // distribute entry at irregular
              // row @p{row} and regular column
              // sparsity.colnums[j]
              for (size_type q=0;
=======
            if (distribute[column] == numbers::invalid_unsigned_int)
              // distribute entry at irregular row @p{row} and regular
              // column sparsity.colnums[j]
              for (unsigned int q=0;
>>>>>>> 2e739c14
                   q!=lines[distribute[row]].entries.size(); ++q)
                sparsity.add (lines[distribute[row]].entries[q].first,
                              column);
            else
<<<<<<< HEAD
              // distribute entry at irregular
              // row @p{row} and irregular column
              // sparsity.get_column_numbers()[j]
              for (size_type p=0; p!=lines[distribute[row]].entries.size(); ++p)
                for (size_type q=0;
=======
              // distribute entry at irregular row @p{row} and irregular
              // column sparsity.get_column_numbers()[j]
              for (unsigned int p=0; p!=lines[distribute[row]].entries.size(); ++p)
                for (unsigned int q=0;
>>>>>>> 2e739c14
                     q!=lines[distribute[sparsity.column_number(row,j)]]
                     .entries.size(); ++q)
                  sparsity.add (lines[distribute[row]].entries[p].first,
                                lines[distribute[sparsity.column_number(row,j)]]
                                .entries[q].first);
          };
    };
}



void ConstraintMatrix::condense (BlockSparsityPattern &sparsity) const
{
  Assert (sorted == true, ExcMatrixNotClosed());
  Assert (sparsity.is_compressed() == false, ExcMatrixIsClosed());
  Assert (sparsity.n_rows() == sparsity.n_cols(),
          ExcNotQuadratic());
  Assert (sparsity.n_block_rows() == sparsity.n_block_cols(),
          ExcNotQuadratic());
  Assert (sparsity.get_column_indices() == sparsity.get_row_indices(),
          ExcNotQuadratic());

  const BlockIndices &
  index_mapping = sparsity.get_column_indices();

  const size_type n_blocks = sparsity.n_block_rows();

<<<<<<< HEAD
  // store for each index whether it must be
  // distributed or not. If entry is
  // numbers::invalid_size_type,
  // no distribution is necessary.
  // otherwise, the number states which line
  // in the constraint matrix handles this
  // index
  std::vector<size_type> distribute (sparsity.n_rows(),
                                        numbers::invalid_size_type);
=======
  // store for each index whether it must be distributed or not. If entry
  // is numbers::invalid_unsigned_int, no distribution is necessary.
  // otherwise, the number states which line in the constraint matrix
  // handles this index
  std::vector<unsigned int> distribute (sparsity.n_rows(),
                                        numbers::invalid_unsigned_int);
>>>>>>> 2e739c14

  for (size_type c=0; c<lines.size(); ++c)
    distribute[lines[c].line] = c;

  const size_type n_rows = sparsity.n_rows();
  for (size_type row=0; row<n_rows; ++row)
    {
<<<<<<< HEAD
      // get index of this row
      // within the blocks
      const std::pair<size_type,size_type>
=======
      // get index of this row within the blocks
      const std::pair<unsigned int,unsigned int>
>>>>>>> 2e739c14
      block_index = index_mapping.global_to_local(row);
      const size_type block_row = block_index.first;

<<<<<<< HEAD
      if (distribute[row] == numbers::invalid_size_type)
        // regular line. loop over
        // all columns and see
        // whether this column must
        // be distributed
        {

          // to loop over all entries
          // in this row, we have to
          // loop over all blocks in
          // this blockrow and the
          // corresponding row
          // therein
          for (size_type block_col=0; block_col<n_blocks; ++block_col)
=======
      if (distribute[row] == numbers::invalid_unsigned_int)
        // regular line. loop over all columns and see whether this column
        // must be distributed
        {

          // to loop over all entries in this row, we have to loop over all
          // blocks in this blockrow and the corresponding row therein
          for (unsigned int block_col=0; block_col<n_blocks; ++block_col)
>>>>>>> 2e739c14
            {
              const SparsityPattern &
              block_sparsity = sparsity.block(block_row, block_col);

              for (SparsityPattern::const_iterator
                   entry = block_sparsity.begin(block_index.second);
                   (entry != block_sparsity.end(block_index.second)) &&
                   entry->is_valid_entry();
                   ++entry)
                {
                  const size_type global_col
                    = index_mapping.local_to_global(block_col, entry->column());

<<<<<<< HEAD
                  if (distribute[global_col] != numbers::invalid_size_type)
                    // distribute entry at regular
                    // row @p{row} and irregular column
                    // global_col
=======
                  if (distribute[global_col] != numbers::invalid_unsigned_int)
                    // distribute entry at regular row @p{row} and
                    // irregular column global_col
>>>>>>> 2e739c14
                    {
                      for (size_type q=0;
                           q!=lines[distribute[global_col]].entries.size(); ++q)
                        sparsity.add (row,
                                      lines[distribute[global_col]].entries[q].first);
                    }
                }
            }
        }
      else
        {
<<<<<<< HEAD
          // row must be
          // distributed. split the
          // whole row into the
          // chunks defined by the
          // blocks
          for (size_type block_col=0; block_col<n_blocks; ++block_col)
=======
          // row must be distributed. split the whole row into the chunks
          // defined by the blocks
          for (unsigned int block_col=0; block_col<n_blocks; ++block_col)
>>>>>>> 2e739c14
            {
              const SparsityPattern &
              block_sparsity = sparsity.block(block_row,block_col);

              for (SparsityPattern::const_iterator
                   entry = block_sparsity.begin(block_index.second);
                   (entry != block_sparsity.end(block_index.second)) &&
                   entry->is_valid_entry();
                   ++entry)
                {
                  const size_type global_col
                    = index_mapping.local_to_global (block_col, entry->column());

<<<<<<< HEAD
                  if (distribute[global_col] == numbers::invalid_size_type)
                    // distribute entry at irregular
                    // row @p{row} and regular column
                    // global_col.
=======
                  if (distribute[global_col] == numbers::invalid_unsigned_int)
                    // distribute entry at irregular row @p{row} and
                    // regular column global_col.
>>>>>>> 2e739c14
                    {
                      for (size_type q=0; q!=lines[distribute[row]].entries.size(); ++q)
                        sparsity.add (lines[distribute[row]].entries[q].first, global_col);
                    }
                  else
                    // distribute entry at irregular row @p{row} and
                    // irregular column @p{global_col}
                    {
                      for (size_type p=0; p!=lines[distribute[row]].entries.size(); ++p)
                        for (size_type q=0; q!=lines[distribute[global_col]].entries.size(); ++q)
                          sparsity.add (lines[distribute[row]].entries[p].first,
                                        lines[distribute[global_col]].entries[q].first);
                    }
                }
            }
        }
    }

  sparsity.compress();
}



void ConstraintMatrix::condense (BlockCompressedSparsityPattern &sparsity) const
{
  Assert (sorted == true, ExcMatrixNotClosed());
  Assert (sparsity.n_rows() == sparsity.n_cols(),
          ExcNotQuadratic());
  Assert (sparsity.n_block_rows() == sparsity.n_block_cols(),
          ExcNotQuadratic());
  Assert (sparsity.get_column_indices() == sparsity.get_row_indices(),
          ExcNotQuadratic());

  const BlockIndices &
  index_mapping = sparsity.get_column_indices();

  const size_type n_blocks = sparsity.n_block_rows();

<<<<<<< HEAD
  // store for each index whether it must be
  // distributed or not. If entry is
  // numbers::invalid_size_type,
  // no distribution is necessary.
  // otherwise, the number states which line
  // in the constraint matrix handles this
  // index
  std::vector<size_type> distribute (sparsity.n_rows(),
                                        numbers::invalid_size_type);
=======
  // store for each index whether it must be distributed or not. If entry
  // is numbers::invalid_unsigned_int, no distribution is necessary.
  // otherwise, the number states which line in the constraint matrix
  // handles this index
  std::vector<unsigned int> distribute (sparsity.n_rows(),
                                        numbers::invalid_unsigned_int);
>>>>>>> 2e739c14

  for (size_type c=0; c<lines.size(); ++c)
    distribute[lines[c].line] = static_cast<signed int>(c);

  const size_type n_rows = sparsity.n_rows();
  for (size_type row=0; row<n_rows; ++row)
    {
<<<<<<< HEAD
      // get index of this row
      // within the blocks
      const std::pair<size_type,size_type>
=======
      // get index of this row within the blocks
      const std::pair<unsigned int,unsigned int>
>>>>>>> 2e739c14
      block_index = index_mapping.global_to_local(row);
      const size_type block_row = block_index.first;
      const size_type local_row = block_index.second;

<<<<<<< HEAD
      if (distribute[row] == numbers::invalid_size_type)
        // regular line. loop over
        // all columns and see
        // whether this column must
        // be distributed. note that
        // as we proceed to
        // distribute cols, the loop
        // over cols may get longer.
=======
      if (distribute[row] == numbers::invalid_unsigned_int)
        // regular line. loop over all columns and see whether this column
        // must be distributed. note that as we proceed to distribute cols,
        // the loop over cols may get longer.
>>>>>>> 2e739c14
        //
        // don't try to be clever here as in the algorithm for the
        // CompressedSparsityPattern, as that would be much more
        // complicated here. after all, we know that compressed patterns
        // are inefficient...
        {

<<<<<<< HEAD
          // to loop over all entries
          // in this row, we have to
          // loop over all blocks in
          // this blockrow and the
          // corresponding row
          // therein
          for (size_type block_col=0; block_col<n_blocks; ++block_col)
=======
          // to loop over all entries in this row, we have to loop over all
          // blocks in this blockrow and the corresponding row therein
          for (unsigned int block_col=0; block_col<n_blocks; ++block_col)
>>>>>>> 2e739c14
            {
              const CompressedSparsityPattern &
              block_sparsity = sparsity.block(block_row, block_col);

              for (size_type j=0; j<block_sparsity.row_length(local_row); ++j)
                {
                  const size_type global_col
                    = index_mapping.local_to_global(block_col,
                                                    block_sparsity.column_number(local_row,j));

<<<<<<< HEAD
                  if (distribute[global_col] != numbers::invalid_size_type)
                    // distribute entry at regular
                    // row @p{row} and irregular column
                    // global_col
=======
                  if (distribute[global_col] != numbers::invalid_unsigned_int)
                    // distribute entry at regular row @p{row} and
                    // irregular column global_col
>>>>>>> 2e739c14
                    {
                      for (size_type q=0;
                           q!=lines[distribute[global_col]]
                           .entries.size(); ++q)
                        sparsity.add (row,
                                      lines[distribute[global_col]].entries[q].first);
                    };
                };
            };
        }
      else
        {
<<<<<<< HEAD
          // row must be
          // distributed. split the
          // whole row into the
          // chunks defined by the
          // blocks
          for (size_type block_col=0; block_col<n_blocks; ++block_col)
=======
          // row must be distributed. split the whole row into the chunks
          // defined by the blocks
          for (unsigned int block_col=0; block_col<n_blocks; ++block_col)
>>>>>>> 2e739c14
            {
              const CompressedSparsityPattern &
              block_sparsity = sparsity.block(block_row,block_col);

              for (size_type j=0; j<block_sparsity.row_length(local_row); ++j)
                {
                  const size_type global_col
                    = index_mapping.local_to_global (block_col,
                                                     block_sparsity.column_number(local_row,j));

<<<<<<< HEAD
                  if (distribute[global_col] == numbers::invalid_size_type)
                    // distribute entry at irregular
                    // row @p{row} and regular column
                    // global_col.
=======
                  if (distribute[global_col] == numbers::invalid_unsigned_int)
                    // distribute entry at irregular row @p{row} and
                    // regular column global_col.
>>>>>>> 2e739c14
                    {
                      for (size_type q=0; q!=lines[distribute[row]].entries.size(); ++q)
                        sparsity.add (lines[distribute[row]].entries[q].first,
                                      global_col);
                    }
                  else
                    // distribute entry at irregular row @p{row} and
                    // irregular column @p{global_col}
                    {
                      for (size_type p=0; p!=lines[distribute[row]].entries.size(); ++p)
                        for (size_type q=0; q!=lines[distribute[global_col]].entries.size(); ++q)
                          sparsity.add (lines[distribute[row]].entries[p].first,
                                        lines[distribute[global_col]].entries[q].first);
                    };
                };
            };
        };
    };
}



void ConstraintMatrix::condense (BlockCompressedSetSparsityPattern &sparsity) const
{
  Assert (sorted == true, ExcMatrixNotClosed());
  Assert (sparsity.n_rows() == sparsity.n_cols(),
          ExcNotQuadratic());
  Assert (sparsity.n_block_rows() == sparsity.n_block_cols(),
          ExcNotQuadratic());
  Assert (sparsity.get_column_indices() == sparsity.get_row_indices(),
          ExcNotQuadratic());

  const BlockIndices &
  index_mapping = sparsity.get_column_indices();

  const size_type n_blocks = sparsity.n_block_rows();

<<<<<<< HEAD
  // store for each index whether it must be
  // distributed or not. If entry is
  // numbers::invalid_size_type,
  // no distribution is necessary.
  // otherwise, the number states which line
  // in the constraint matrix handles this
  // index
  std::vector<size_type> distribute (sparsity.n_rows(),
                                        numbers::invalid_size_type);
=======
  // store for each index whether it must be distributed or not. If entry
  // is numbers::invalid_unsigned_int, no distribution is necessary.
  // otherwise, the number states which line in the constraint matrix
  // handles this index
  std::vector<unsigned int> distribute (sparsity.n_rows(),
                                        numbers::invalid_unsigned_int);
>>>>>>> 2e739c14

  for (size_type c=0; c<lines.size(); ++c)
    distribute[lines[c].line] = static_cast<signed int>(c);

  const size_type n_rows = sparsity.n_rows();
  for (size_type row=0; row<n_rows; ++row)
    {
<<<<<<< HEAD
      // get index of this row
      // within the blocks
      const std::pair<size_type,size_type>
=======
      // get index of this row within the blocks
      const std::pair<unsigned int,unsigned int>
>>>>>>> 2e739c14
      block_index = index_mapping.global_to_local(row);
      const size_type block_row = block_index.first;
      const size_type local_row = block_index.second;

<<<<<<< HEAD
      if (distribute[row] == numbers::invalid_size_type)
        // regular line. loop over
        // all columns and see
        // whether this column must
        // be distributed. note that
        // as we proceed to
        // distribute cols, the loop
        // over cols may get longer.
=======
      if (distribute[row] == numbers::invalid_unsigned_int)
        // regular line. loop over all columns and see whether this column
        // must be distributed. note that as we proceed to distribute cols,
        // the loop over cols may get longer.
>>>>>>> 2e739c14
        //
        // don't try to be clever here as in the algorithm for the
        // CompressedSparsityPattern, as that would be much more
        // complicated here. after all, we know that compressed patterns
        // are inefficient...
        {

<<<<<<< HEAD
          // to loop over all entries
          // in this row, we have to
          // loop over all blocks in
          // this blockrow and the
          // corresponding row
          // therein
          for (size_type block_col=0; block_col<n_blocks; ++block_col)
=======
          // to loop over all entries in this row, we have to loop over all
          // blocks in this blockrow and the corresponding row therein
          for (unsigned int block_col=0; block_col<n_blocks; ++block_col)
>>>>>>> 2e739c14
            {
              const CompressedSetSparsityPattern &
              block_sparsity = sparsity.block(block_row, block_col);

              for (CompressedSetSparsityPattern::row_iterator
                   j = block_sparsity.row_begin(local_row);
                   j != block_sparsity.row_end(local_row); ++j)
                {
                  const size_type global_col
                    = index_mapping.local_to_global(block_col, *j);

<<<<<<< HEAD
                  if (distribute[global_col] != numbers::invalid_size_type)
                    // distribute entry at regular
                    // row @p{row} and irregular column
                    // global_col
=======
                  if (distribute[global_col] != numbers::invalid_unsigned_int)
                    // distribute entry at regular row @p{row} and
                    // irregular column global_col
>>>>>>> 2e739c14
                    {
                      for (size_type q=0;
                           q!=lines[distribute[global_col]]
                           .entries.size(); ++q)
                        sparsity.add (row,
                                      lines[distribute[global_col]].entries[q].first);
                    };
                };
            };
        }
      else
        {
<<<<<<< HEAD
          // row must be
          // distributed. split the
          // whole row into the
          // chunks defined by the
          // blocks
          for (size_type block_col=0; block_col<n_blocks; ++block_col)
=======
          // row must be distributed. split the whole row into the chunks
          // defined by the blocks
          for (unsigned int block_col=0; block_col<n_blocks; ++block_col)
>>>>>>> 2e739c14
            {
              const CompressedSetSparsityPattern &
              block_sparsity = sparsity.block(block_row,block_col);

              for (CompressedSetSparsityPattern::row_iterator
                   j = block_sparsity.row_begin(local_row);
                   j != block_sparsity.row_end(local_row); ++j)
                {
                  const size_type global_col
                    = index_mapping.local_to_global (block_col, *j);

<<<<<<< HEAD
                  if (distribute[global_col] == numbers::invalid_size_type)
                    // distribute entry at irregular
                    // row @p{row} and regular column
                    // global_col.
=======
                  if (distribute[global_col] == numbers::invalid_unsigned_int)
                    // distribute entry at irregular row @p{row} and
                    // regular column global_col.
>>>>>>> 2e739c14
                    {
                      for (size_type q=0; q!=lines[distribute[row]].entries.size(); ++q)
                        sparsity.add (lines[distribute[row]].entries[q].first,
                                      global_col);
                    }
                  else
                    // distribute entry at irregular row @p{row} and
                    // irregular column @p{global_col}
                    {
                      for (size_type p=0; p!=lines[distribute[row]].entries.size(); ++p)
                        for (size_type q=0; q!=lines[distribute[global_col]].entries.size(); ++q)
                          sparsity.add (lines[distribute[row]].entries[p].first,
                                        lines[distribute[global_col]].entries[q].first);
                    };
                };
            };
        };
    };
}



void ConstraintMatrix::condense (BlockCompressedSimpleSparsityPattern &sparsity) const
{
  Assert (sorted == true, ExcMatrixNotClosed());
  Assert (sparsity.n_rows() == sparsity.n_cols(),
          ExcNotQuadratic());
  Assert (sparsity.n_block_rows() == sparsity.n_block_cols(),
          ExcNotQuadratic());
  Assert (sparsity.get_column_indices() == sparsity.get_row_indices(),
          ExcNotQuadratic());

  const BlockIndices &
  index_mapping = sparsity.get_column_indices();

  const size_type n_blocks = sparsity.n_block_rows();

<<<<<<< HEAD
  // store for each index whether it must be
  // distributed or not. If entry is
  // numbers::invalid_size_type,
  // no distribution is necessary.
  // otherwise, the number states which line
  // in the constraint matrix handles this
  // index
  std::vector<size_type> distribute (sparsity.n_rows(),
                                        numbers::invalid_size_type);
=======
  // store for each index whether it must be distributed or not. If entry
  // is numbers::invalid_unsigned_int, no distribution is necessary.
  // otherwise, the number states which line in the constraint matrix
  // handles this index
  std::vector<unsigned int> distribute (sparsity.n_rows(),
                                        numbers::invalid_unsigned_int);
>>>>>>> 2e739c14

  for (size_type c=0; c<lines.size(); ++c)
    distribute[lines[c].line] = static_cast<signed int>(c);

  const size_type n_rows = sparsity.n_rows();
  for (size_type row=0; row<n_rows; ++row)
    {
<<<<<<< HEAD
      // get index of this row
      // within the blocks
      const std::pair<size_type,size_type>
=======
      // get index of this row within the blocks
      const std::pair<unsigned int,unsigned int>
>>>>>>> 2e739c14
      block_index = index_mapping.global_to_local(row);
      const size_type block_row = block_index.first;
      const size_type local_row = block_index.second;

<<<<<<< HEAD
      if (distribute[row] == numbers::invalid_size_type)
        // regular line. loop over
        // all columns and see
        // whether this column must
        // be distributed. note that
        // as we proceed to
        // distribute cols, the loop
        // over cols may get longer.
=======
      if (distribute[row] == numbers::invalid_unsigned_int)
        // regular line. loop over all columns and see whether this column
        // must be distributed. note that as we proceed to distribute cols,
        // the loop over cols may get longer.
>>>>>>> 2e739c14
        //
        // don't try to be clever here as in the algorithm for the
        // CompressedSparsityPattern, as that would be much more
        // complicated here. after all, we know that compressed patterns
        // are inefficient...
        {

<<<<<<< HEAD
          // to loop over all entries
          // in this row, we have to
          // loop over all blocks in
          // this blockrow and the
          // corresponding row
          // therein
          for (size_type block_col=0; block_col<n_blocks; ++block_col)
=======
          // to loop over all entries in this row, we have to loop over all
          // blocks in this blockrow and the corresponding row therein
          for (unsigned int block_col=0; block_col<n_blocks; ++block_col)
>>>>>>> 2e739c14
            {
              const CompressedSimpleSparsityPattern &
              block_sparsity = sparsity.block(block_row, block_col);

              for (size_type j=0; j<block_sparsity.row_length(local_row); ++j)
                {
                  const size_type global_col
                    = index_mapping.local_to_global(block_col,
                                                    block_sparsity.column_number(local_row,j));

<<<<<<< HEAD
                  if (distribute[global_col] != numbers::invalid_size_type)
                    // distribute entry at regular
                    // row @p{row} and irregular column
                    // global_col
=======
                  if (distribute[global_col] != numbers::invalid_unsigned_int)
                    // distribute entry at regular row @p{row} and
                    // irregular column global_col
>>>>>>> 2e739c14
                    {
                      for (size_type q=0;
                           q!=lines[distribute[global_col]]
                           .entries.size(); ++q)
                        sparsity.add (row,
                                      lines[distribute[global_col]].entries[q].first);
                    };
                };
            };
        }
      else
        {
<<<<<<< HEAD
          // row must be
          // distributed. split the
          // whole row into the
          // chunks defined by the
          // blocks
          for (size_type block_col=0; block_col<n_blocks; ++block_col)
=======
          // row must be distributed. split the whole row into the chunks
          // defined by the blocks
          for (unsigned int block_col=0; block_col<n_blocks; ++block_col)
>>>>>>> 2e739c14
            {
              const CompressedSimpleSparsityPattern &
              block_sparsity = sparsity.block(block_row,block_col);

              for (size_type j=0; j<block_sparsity.row_length(local_row); ++j)
                {
                  const size_type global_col
                    = index_mapping.local_to_global (block_col,
                                                     block_sparsity.column_number(local_row,j));

<<<<<<< HEAD
                  if (distribute[global_col] == numbers::invalid_size_type)
                    // distribute entry at irregular
                    // row @p{row} and regular column
                    // global_col.
                    {
                      for (size_type q=0; q!=lines[distribute[row]].entries.size(); ++q)
=======
                  if (distribute[global_col] == numbers::invalid_unsigned_int)
                    // distribute entry at irregular row @p{row} and
                    // regular column global_col.
                    { for (unsigned int q=0;
                           q!=lines[distribute[row]].entries.size(); ++q)
>>>>>>> 2e739c14
                        sparsity.add (lines[distribute[row]].entries[q].first,
                                      global_col);
                    }
                  else
<<<<<<< HEAD
                    // distribute entry at irregular
                    // row @p{row} and irregular column
                    // @p{global_col}
                    {
                      for (size_type p=0; p!=lines[distribute[row]].entries.size(); ++p)
                        for (size_type q=0; q!=lines[distribute[global_col]].entries.size(); ++q)
=======
                    // distribute entry at irregular row @p{row} and
                    // irregular column @p{global_col}
                    { for (unsigned int p=0;
                           p!=lines[distribute[row]].entries.size(); ++p)
                        for (unsigned int q=0; q!=lines[distribute[global_col]].entries.size(); ++q)
>>>>>>> 2e739c14
                          sparsity.add (lines[distribute[row]].entries[p].first,
                                        lines[distribute[global_col]].entries[q].first);
                    };
                };
            };
        };
    };
}



#ifdef DEAL_II_WITH_TRILINOS

// this is a specialization for a parallel (non-block) Trilinos vector. The
// basic idea is to just work on the local range of the vector. But we need
// access to values that the local nodes are constrained to.

template<>
void
ConstraintMatrix::distribute (TrilinosWrappers::MPI::Vector &vec) const
{
  Assert (sorted==true, ExcMatrixIsClosed());

  //TODO: not implemented yet, we need to fix LocalRange() first to only
  //include "owned" indices. For this we need to keep track of the owned
  //indices, because Trilinos doesn't. Use same constructor interface as in
  //PETSc with two IndexSets!
  AssertThrow (vec.vector_partitioner().IsOneToOne(),
               ExcMessage ("Distribute does not work on vectors with overlapping parallel partitioning."));

  typedef std::vector<ConstraintLine>::const_iterator constraint_iterator;
  ConstraintLine index_comparison;
  index_comparison.line = vec.local_range().first;
  const constraint_iterator begin_my_constraints =
    Utilities::lower_bound (lines.begin(),lines.end(),index_comparison);

  index_comparison.line = vec.local_range().second;
  const constraint_iterator end_my_constraints
    = Utilities::lower_bound(lines.begin(),lines.end(),index_comparison);

  // Here we search all the indices that we need to have read-access to -
  // the local nodes and all the nodes that the constraints indicate.
  IndexSet my_indices (vec.size());
  {
    const std::pair<size_type, size_type>
    local_range = vec.local_range();

    my_indices.add_range (local_range.first, local_range.second);

    std::set<size_type> individual_indices;
    for (constraint_iterator it = begin_my_constraints;
         it != end_my_constraints; ++it)
      for (size_type i=0; i<it->entries.size(); ++i)
        if ((it->entries[i].first < local_range.first)
            ||
            (it->entries[i].first >= local_range.second))
          individual_indices.insert (it->entries[i].first);

    my_indices.add_indices (individual_indices.begin(),
                            individual_indices.end());
  }

#ifdef DEAL_II_WITH_MPI
  const Epetra_MpiComm *mpi_comm
    = dynamic_cast<const Epetra_MpiComm *>(&vec.trilinos_vector().Comm());

  Assert (mpi_comm != 0, ExcInternalError());

  TrilinosWrappers::MPI::Vector vec_distribute
  (my_indices.make_trilinos_map (mpi_comm->Comm(), true));
#else
  TrilinosWrappers::MPI::Vector vec_distribute
  (my_indices.make_trilinos_map (MPI_COMM_WORLD, true));
#endif

  // here we import the data
  vec_distribute.reinit(vec,false,true);

  for (constraint_iterator it = begin_my_constraints;
       it != end_my_constraints; ++it)
    {
      // fill entry in line next_constraint.line by adding the different
      // contributions
      double new_value = it->inhomogeneity;
      for (size_type i=0; i<it->entries.size(); ++i)
        new_value += (vec_distribute(it->entries[i].first) *
                      it->entries[i].second);
      vec(it->line) = new_value;
    }

  // some processes might not apply constraints, so we need to explicitly
  // state, that the others are doing an insert here:
  vec.compress (::dealii::VectorOperation::insert);
}



template<>
void
ConstraintMatrix::distribute (TrilinosWrappers::MPI::BlockVector &vec) const
{
  Assert (sorted==true, ExcMatrixIsClosed());

  IndexSet my_indices (vec.size());
  for (size_type block=0; block<vec.n_blocks(); ++block)
    {
      typedef std::vector<ConstraintLine>::const_iterator constraint_iterator;
      ConstraintLine index_comparison;
      index_comparison.line = vec.block(block).local_range().first
                              +vec.get_block_indices().block_start(block);
      const constraint_iterator begin_my_constraints =
        Utilities::lower_bound (lines.begin(),lines.end(),index_comparison);

      index_comparison.line = vec.block(block).local_range().second
                              +vec.get_block_indices().block_start(block);

      const constraint_iterator end_my_constraints
        = Utilities::lower_bound(lines.begin(),lines.end(),index_comparison);

<<<<<<< HEAD
      // Here we search all the indices that we
      // need to have read-access to - the local
      // nodes and all the nodes that the
      // constraints indicate. No caching done
      // yet. would need some more clever data
      // structures for doing that.
      const std::pair<size_type, size_type>
=======
      // Here we search all the indices that we need to have read-access to
      // - the local nodes and all the nodes that the constraints indicate.
      // No caching done yet. would need some more clever data structures
      // for doing that.
      const std::pair<unsigned int, unsigned int>
>>>>>>> 2e739c14
      local_range = vec.block(block).local_range();

      my_indices.add_range (local_range.first, local_range.second);

      std::set<size_type> individual_indices;
      for (constraint_iterator it = begin_my_constraints;
           it != end_my_constraints; ++it)
        for (size_type i=0; i<it->entries.size(); ++i)
          if ((it->entries[i].first < local_range.first)
              ||
              (it->entries[i].first >= local_range.second))
            individual_indices.insert (it->entries[i].first);

      my_indices.add_indices (individual_indices.begin(),
                              individual_indices.end());
    }

#ifdef DEAL_II_WITH_MPI
  const Epetra_MpiComm *mpi_comm
    = dynamic_cast<const Epetra_MpiComm *>(&vec.block(0).trilinos_vector().Comm());

  Assert (mpi_comm != 0, ExcInternalError());

  TrilinosWrappers::MPI::Vector vec_distribute
  (my_indices.make_trilinos_map (mpi_comm->Comm(), true));
#else
  TrilinosWrappers::MPI::Vector vec_distribute
  (my_indices.make_trilinos_map (MPI_COMM_WORLD, true));
#endif

  // here we import the data
  vec_distribute.reinit(vec,true);

  for (size_type block=0; block<vec.n_blocks(); ++block)
    {
      typedef std::vector<ConstraintLine>::const_iterator constraint_iterator;
      ConstraintLine index_comparison;
      index_comparison.line = vec.block(block).local_range().first
                              +vec.get_block_indices().block_start(block);
      const constraint_iterator begin_my_constraints =
        Utilities::lower_bound (lines.begin(),lines.end(),index_comparison);

      index_comparison.line = vec.block(block).local_range().second
                              +vec.get_block_indices().block_start(block);

      const constraint_iterator end_my_constraints
        = Utilities::lower_bound(lines.begin(),lines.end(),index_comparison);

      for (constraint_iterator it = begin_my_constraints;
           it != end_my_constraints; ++it)
        {
          // fill entry in line next_constraint.line by adding the
          // different contributions
          double new_value = it->inhomogeneity;
          for (size_type i=0; i<it->entries.size(); ++i)
            new_value += (vec_distribute(it->entries[i].first) *
                          it->entries[i].second);
          vec(it->line) = new_value;
        }
      vec.block(block).compress(::dealii::VectorOperation::insert);
    }
}

#endif

#ifdef DEAL_II_WITH_PETSC

// this is a specialization for a parallel (non-block) PETSc vector. The
// basic idea is to just work on the local range of the vector. But we need
// access to values that the local nodes are constrained to.

template<>
void
ConstraintMatrix::distribute (PETScWrappers::MPI::Vector &vec) const
{
  Assert (sorted==true, ExcMatrixIsClosed());

  typedef std::vector<ConstraintLine>::const_iterator constraint_iterator;
  ConstraintLine index_comparison;
  index_comparison.line = vec.local_range().first;
  const constraint_iterator begin_my_constraints =
    Utilities::lower_bound (lines.begin(),lines.end(),index_comparison);

  index_comparison.line = vec.local_range().second;
  const constraint_iterator end_my_constraints
    = Utilities::lower_bound(lines.begin(),lines.end(),index_comparison);

  // all indices we need to read from
  IndexSet my_indices (vec.size());

  const std::pair<size_type, size_type>
  local_range = vec.local_range();

  my_indices.add_range (local_range.first, local_range.second);

  std::set<size_type> individual_indices;
  for (constraint_iterator it = begin_my_constraints;
       it != end_my_constraints; ++it)
    for (size_type i=0; i<it->entries.size(); ++i)
      if ((it->entries[i].first < local_range.first)
          ||
          (it->entries[i].first >= local_range.second))
        individual_indices.insert (it->entries[i].first);

  my_indices.add_indices (individual_indices.begin(),
                          individual_indices.end());

  IndexSet local_range_is (vec.size());
  local_range_is.add_range(local_range.first, local_range.second);


  // create a vector and import those indices
  PETScWrappers::MPI::Vector ghost_vec (vec.get_mpi_communicator(),
                                        local_range_is,
                                        my_indices);
  ghost_vec = vec;
  ghost_vec.update_ghost_values();

  // finally do the distribution on own constraints
  for (constraint_iterator it = begin_my_constraints;
       it != end_my_constraints; ++it)
    {
      // fill entry in line next_constraint.line by adding the different
      // contributions
      PetscScalar new_value = it->inhomogeneity;
      for (size_type i=0; i<it->entries.size(); ++i)
        new_value += (PetscScalar(ghost_vec(it->entries[i].first)) *
                      it->entries[i].second);
      vec(it->line) = new_value;
    }

  vec.compress (VectorOperation::insert);
}


template<>
void
ConstraintMatrix::distribute (PETScWrappers::MPI::BlockVector &/*vec*/) const
{
  Assert (sorted==true, ExcMatrixIsClosed());
  AssertThrow (false, ExcNotImplemented());
}

#endif



bool ConstraintMatrix::is_identity_constrained (const size_type index) const
{
  if (is_constrained(index) == false)
    return false;

  const ConstraintLine &p = lines[lines_cache[calculate_line_index(index)]];
  Assert (p.line == index, ExcInternalError());

  // return if an entry for this line was found and if it has only one
  // entry equal to 1.0
  return ((p.entries.size() == 1) &&
          (p.entries[0].second == 1.0));
}



ConstraintMatrix::size_type 
ConstraintMatrix::max_constraint_indirections () const
{
  size_type return_value = 0;
  for (std::vector<ConstraintLine>::const_iterator i=lines.begin();
       i!=lines.end(); ++i)
<<<<<<< HEAD
    // use static cast, since
    // typeof(size)==std::size_t, which is !=
    // size_type on AIX
=======
    // use static cast, since typeof(size)==std::size_t, which is !=
    // unsigned int on AIX
>>>>>>> 2e739c14
    return_value = std::max(return_value,
                            static_cast<size_type>(i->entries.size()));

  return return_value;
}



bool ConstraintMatrix::has_inhomogeneities () const
{
  for (std::vector<ConstraintLine>::const_iterator i=lines.begin();
       i!=lines.end(); ++i)
    if (i->inhomogeneity != 0.)
      return true;

  return false;
}


void ConstraintMatrix::print (std::ostream &out) const
{
  for (size_type i=0; i!=lines.size(); ++i)
    {
      // output the list of constraints as pairs of dofs and their weights
      if (lines[i].entries.size() > 0)
        {
          for (size_type j=0; j<lines[i].entries.size(); ++j)
            out << "    " << lines[i].line
                << " " << lines[i].entries[j].first
                << ":  " << lines[i].entries[j].second << "\n";

          // print out inhomogeneity.
          if (lines[i].inhomogeneity != 0)
            out << "    " << lines[i].line
                << ": " << lines[i].inhomogeneity << "\n";
        }
      else
        // but also output something if the constraint simply reads
        // x[13]=0, i.e. where the right hand side is not a linear
        // combination of other dofs
        {
          if (lines[i].inhomogeneity != 0)
            out << "    " << lines[i].line
                << " = " << lines[i].inhomogeneity
                << "\n";
          else
            out << "    " << lines[i].line << " = 0\n";
        }
    }

  AssertThrow (out, ExcIO());
}



void
ConstraintMatrix::write_dot (std::ostream &out) const
{
  out << "digraph constraints {"
      << std::endl;
  for (size_type i=0; i!=lines.size(); ++i)
    {
      // same concept as in the previous function
      if (lines[i].entries.size() > 0)
        for (size_type j=0; j<lines[i].entries.size(); ++j)
          out << "  " << lines[i].line << "->" << lines[i].entries[j].first
              << "; // weight: "
              << lines[i].entries[j].second
              << "\n";
      else
        out << "  " << lines[i].line << "\n";
    }
  out << "}" << std::endl;
}



std::size_t
ConstraintMatrix::memory_consumption () const
{
  return (MemoryConsumption::memory_consumption (lines) +
          MemoryConsumption::memory_consumption (lines_cache) +
          MemoryConsumption::memory_consumption (sorted) +
          MemoryConsumption::memory_consumption (local_lines));
}





// explicit instantiations
//
// define a list of functions for vectors and matrices, respectively, where
// the vector/matrix can be replaced using a preprocessor variable
// VectorType/MatrixType. note that we need a space between "VectorType" and
// ">" to disambiguate ">>" when VectorType trails in an angle bracket

// TODO: The way we define all the instantiations is probably not the very
// best one. Try to find a better description.

#define VECTOR_FUNCTIONS(VectorType) \
  template void ConstraintMatrix::condense<VectorType >(const VectorType &uncondensed,\
                                                        VectorType       &condensed) const;\
  template void ConstraintMatrix::condense<VectorType >(VectorType &vec) const;\
  template void ConstraintMatrix::condense<float,VectorType >(const SparseMatrix<float> &uncondensed, \
                                                              const VectorType &uncondensed_vector, \
                                                              SparseMatrix<float> &condensed, \
                                                              VectorType       &condensed_vector) const; \
  template void ConstraintMatrix::condense<double,VectorType >(const SparseMatrix<double> &uncondensed, \
      const VectorType &uncondensed_vector, \
      SparseMatrix<double> &condensed, \
      VectorType       &condensed_vector) const; \
  template void ConstraintMatrix:: \
  distribute_local_to_global<VectorType > (const Vector<double>            &, \
                                           const std::vector<ConstraintMatrix::size_type>  &, \
                                           VectorType                      &, \
                                           const FullMatrix<double>        &) const; \
  template void ConstraintMatrix::distribute<VectorType >(const VectorType &condensed,\
                                                          VectorType       &uncondensed) const;\
  template void ConstraintMatrix::distribute<VectorType >(VectorType &vec) const

#define PARALLEL_VECTOR_FUNCTIONS(VectorType) \
  template void ConstraintMatrix:: \
  distribute_local_to_global<VectorType > (const Vector<double>            &, \
                                           const std::vector<ConstraintMatrix::size_type>  &, \
                                           VectorType                      &, \
                                           const FullMatrix<double>        &) const


// TODO: Can PETSc really do all the operations required by the above
// condense/distribute function etc also on distributed vectors? Trilinos
// can't do that - we have to rewrite those functions by hand if we want to
// use them. The key is to use local ranges etc., which still needs to be
// implemented.
#ifdef DEAL_II_WITH_PETSC
VECTOR_FUNCTIONS(PETScWrappers::MPI::Vector);
VECTOR_FUNCTIONS(PETScWrappers::MPI::BlockVector);
#endif

#ifdef DEAL_II_WITH_TRILINOS
PARALLEL_VECTOR_FUNCTIONS(TrilinosWrappers::MPI::Vector);
PARALLEL_VECTOR_FUNCTIONS(TrilinosWrappers::MPI::BlockVector);
#endif

#define MATRIX_VECTOR_FUNCTIONS(MatrixType, VectorType) \
  template void ConstraintMatrix:: \
  distribute_local_to_global<MatrixType,VectorType > (const FullMatrix<double>        &, \
                                                      const Vector<double>            &, \
                                                      const std::vector<ConstraintMatrix::size_type> &, \
                                                      MatrixType                      &, \
                                                      VectorType                      &, \
                                                      bool                             , \
                                                      internal::bool2type<false>) const
#define MATRIX_FUNCTIONS(MatrixType) \
  template void ConstraintMatrix:: \
  distribute_local_to_global<MatrixType,Vector<double> > (const FullMatrix<double>        &, \
                                                          const Vector<double>            &, \
                                                          const std::vector<ConstraintMatrix::size_type> &, \
                                                          MatrixType                      &, \
                                                          Vector<double>                  &, \
                                                          bool                             , \
                                                          internal::bool2type<false>) const
#define BLOCK_MATRIX_VECTOR_FUNCTIONS(MatrixType, VectorType)   \
  template void ConstraintMatrix:: \
  distribute_local_to_global<MatrixType,VectorType > (const FullMatrix<double>        &, \
                                                      const Vector<double>            &, \
                                                      const std::vector<ConstraintMatrix::size_type> &, \
                                                      MatrixType                      &, \
                                                      VectorType                      &, \
                                                      bool                             , \
                                                      internal::bool2type<true>) const
#define BLOCK_MATRIX_FUNCTIONS(MatrixType)      \
  template void ConstraintMatrix:: \
  distribute_local_to_global<MatrixType,Vector<double> > (const FullMatrix<double>        &, \
                                                          const Vector<double>            &, \
                                                          const std::vector<ConstraintMatrix::size_type> &, \
                                                          MatrixType                      &, \
                                                          Vector<double>                  &, \
                                                          bool                             , \
                                                          internal::bool2type<true>) const

MATRIX_FUNCTIONS(SparseMatrix<double>);
MATRIX_FUNCTIONS(SparseMatrix<float>);
MATRIX_FUNCTIONS(FullMatrix<double>);
MATRIX_FUNCTIONS(FullMatrix<float>);
MATRIX_VECTOR_FUNCTIONS(SparseMatrix<float>, Vector<float>);

BLOCK_MATRIX_FUNCTIONS(BlockSparseMatrix<double>);
BLOCK_MATRIX_FUNCTIONS(BlockSparseMatrix<float>);
BLOCK_MATRIX_VECTOR_FUNCTIONS(BlockSparseMatrix<double>, BlockVector<double>);
BLOCK_MATRIX_VECTOR_FUNCTIONS(BlockSparseMatrix<float>,  BlockVector<float>);
BLOCK_MATRIX_VECTOR_FUNCTIONS(BlockSparseMatrix<float>,  BlockVector<double>);

MATRIX_FUNCTIONS(SparseMatrixEZ<double>);
MATRIX_FUNCTIONS(SparseMatrixEZ<float>);
MATRIX_FUNCTIONS(ChunkSparseMatrix<double>);
MATRIX_FUNCTIONS(ChunkSparseMatrix<float>);
MATRIX_VECTOR_FUNCTIONS(SparseMatrixEZ<float>,  Vector<float>);
MATRIX_VECTOR_FUNCTIONS(ChunkSparseMatrix<float>, Vector<float>);

// BLOCK_MATRIX_FUNCTIONS(BlockSparseMatrixEZ<double>);
// BLOCK_MATRIX_VECTOR_FUNCTIONS(BlockSparseMatrixEZ<float>,  Vector<float>);

#ifdef DEAL_II_WITH_PETSC
MATRIX_FUNCTIONS(PETScWrappers::SparseMatrix);
BLOCK_MATRIX_FUNCTIONS(PETScWrappers::BlockSparseMatrix);
MATRIX_FUNCTIONS(PETScWrappers::MPI::SparseMatrix);
BLOCK_MATRIX_FUNCTIONS(PETScWrappers::MPI::BlockSparseMatrix);
MATRIX_VECTOR_FUNCTIONS(PETScWrappers::SparseMatrix, PETScWrappers::Vector);
BLOCK_MATRIX_VECTOR_FUNCTIONS(PETScWrappers::BlockSparseMatrix, PETScWrappers::BlockVector);
MATRIX_VECTOR_FUNCTIONS(PETScWrappers::MPI::SparseMatrix, PETScWrappers::MPI::Vector);
BLOCK_MATRIX_VECTOR_FUNCTIONS(PETScWrappers::MPI::BlockSparseMatrix ,PETScWrappers::MPI::BlockVector);
#endif

#ifdef DEAL_II_WITH_TRILINOS
MATRIX_FUNCTIONS(TrilinosWrappers::SparseMatrix);
BLOCK_MATRIX_FUNCTIONS(TrilinosWrappers::BlockSparseMatrix);
MATRIX_VECTOR_FUNCTIONS(TrilinosWrappers::SparseMatrix, TrilinosWrappers::Vector);
BLOCK_MATRIX_VECTOR_FUNCTIONS(TrilinosWrappers::BlockSparseMatrix, TrilinosWrappers::BlockVector);
MATRIX_VECTOR_FUNCTIONS(TrilinosWrappers::SparseMatrix, TrilinosWrappers::MPI::Vector);
BLOCK_MATRIX_VECTOR_FUNCTIONS(TrilinosWrappers::BlockSparseMatrix, TrilinosWrappers::MPI::BlockVector);
#endif


#define SPARSITY_FUNCTIONS(SparsityType) \
  template void ConstraintMatrix::add_entries_local_to_global<SparsityType> (\
      const std::vector<ConstraintMatrix::size_type> &, \
      SparsityType &,                    \
      const bool,                        \
      const Table<2,bool> &, \
      internal::bool2type<false>) const; \
  template void ConstraintMatrix::add_entries_local_to_global<SparsityType> (\
      const std::vector<ConstraintMatrix::size_type> &, \
      const std::vector<ConstraintMatrix::size_type> &, \
      SparsityType &,                    \
      const bool,                        \
      const Table<2,bool> &) const
#define BLOCK_SPARSITY_FUNCTIONS(SparsityType) \
  template void ConstraintMatrix::add_entries_local_to_global<SparsityType> (\
      const std::vector<ConstraintMatrix::size_type> &, \
      SparsityType &,                    \
      const bool,                        \
      const Table<2,bool> &, \
      internal::bool2type<true>) const; \
  template void ConstraintMatrix::add_entries_local_to_global<SparsityType> (\
      const std::vector<ConstraintMatrix::size_type> &, \
      const std::vector<ConstraintMatrix::size_type> &, \
      SparsityType &,                    \
      const bool,                        \
      const Table<2,bool> &) const

SPARSITY_FUNCTIONS(SparsityPattern);
SPARSITY_FUNCTIONS(CompressedSparsityPattern);
SPARSITY_FUNCTIONS(CompressedSetSparsityPattern);
SPARSITY_FUNCTIONS(CompressedSimpleSparsityPattern);
BLOCK_SPARSITY_FUNCTIONS(BlockSparsityPattern);
BLOCK_SPARSITY_FUNCTIONS(BlockCompressedSparsityPattern);
BLOCK_SPARSITY_FUNCTIONS(BlockCompressedSetSparsityPattern);
BLOCK_SPARSITY_FUNCTIONS(BlockCompressedSimpleSparsityPattern);

#ifdef DEAL_II_WITH_TRILINOS
SPARSITY_FUNCTIONS(TrilinosWrappers::SparsityPattern);
BLOCK_SPARSITY_FUNCTIONS(TrilinosWrappers::BlockSparsityPattern);
#endif


#define ONLY_MATRIX_FUNCTIONS(MatrixType) \
  template void ConstraintMatrix::distribute_local_to_global<MatrixType > (\
      const FullMatrix<double>        &, \
      const std::vector<ConstraintMatrix::size_type> &, \
      const std::vector<ConstraintMatrix::size_type> &, \
      MatrixType                      &) const

ONLY_MATRIX_FUNCTIONS(SparseMatrix<float>);
ONLY_MATRIX_FUNCTIONS(SparseMatrix<double>);
ONLY_MATRIX_FUNCTIONS(MatrixBlock<SparseMatrix<float> >);
ONLY_MATRIX_FUNCTIONS(MatrixBlock<SparseMatrix<double> >);
ONLY_MATRIX_FUNCTIONS(BlockSparseMatrix<float>);
ONLY_MATRIX_FUNCTIONS(BlockSparseMatrix<double>);

#ifdef DEAL_II_WITH_TRILINOS
ONLY_MATRIX_FUNCTIONS(TrilinosWrappers::SparseMatrix);
ONLY_MATRIX_FUNCTIONS(TrilinosWrappers::BlockSparseMatrix);
#endif

#ifdef DEAL_II_WITH_PETSC
ONLY_MATRIX_FUNCTIONS(PETScWrappers::SparseMatrix);
ONLY_MATRIX_FUNCTIONS(PETScWrappers::BlockSparseMatrix);
ONLY_MATRIX_FUNCTIONS(PETScWrappers::MPI::SparseMatrix);
ONLY_MATRIX_FUNCTIONS(PETScWrappers::MPI::BlockSparseMatrix);
#endif

#include "constraint_matrix.inst"

DEAL_II_NAMESPACE_CLOSE<|MERGE_RESOLUTION|>--- conflicted
+++ resolved
@@ -130,17 +130,9 @@
   // if in debug mode, check whether an entry for this column already
   // exists and if its the same as the one entered at present
   //
-<<<<<<< HEAD
-  // in any case: skip this entry if
-  // an entry for this column already
-  // exists, since we don't want to
-  // enter it twice
-  for (std::vector<std::pair<size_type,double> >::const_iterator
-=======
   // in any case: skip this entry if an entry for this column already
   // exists, since we don't want to enter it twice
-  for (std::vector<std::pair<unsigned int,double> >::const_iterator
->>>>>>> 2e739c14
+  for (std::vector<std::pair<size_type,double> >::const_iterator
        col_val_pair = col_val_pairs.begin();
        col_val_pair!=col_val_pairs.end(); ++col_val_pair)
     {
@@ -210,16 +202,9 @@
     std::swap (lines_cache, new_lines);
   }
 
-<<<<<<< HEAD
-  // in debug mode: check whether we really
-  // set the pointers correctly.
+  // in debug mode: check whether we really set the pointers correctly.
   for (size_type i=0; i<lines_cache.size(); ++i)
     if (lines_cache[i] != numbers::invalid_size_type)
-=======
-  // in debug mode: check whether we really set the pointers correctly.
-  for (unsigned int i=0; i<lines_cache.size(); ++i)
-    if (lines_cache[i] != numbers::invalid_unsigned_int)
->>>>>>> 2e739c14
       Assert (i == calculate_line_index(lines[lines_cache[i]].line),
               ExcInternalError());
 
@@ -260,24 +245,6 @@
   // constrained to third ones, we have to iterate over all this until we
   // replace no chains of constraints any more
   //
-<<<<<<< HEAD
-  // the iteration replaces
-  // references to constrained
-  // degrees of freedom by
-  // second-order references. for
-  // example if x3=x0/2+x2/2 and
-  // x2=x0/2+x1/2, then the new list
-  // will be x3=x0/2+x0/4+x1/4. note
-  // that x0 appear twice. we will
-  // throw this duplicate out in the
-  // following step, where we sort
-  // the list so that throwing out
-  // duplicates becomes much more
-  // efficient. also, we have to do
-  // it only once, rather than in
-  // each iteration
-  size_type iteration = 0;
-=======
   // the iteration replaces references to constrained degrees of freedom by
   // second-order references. for example if x3=x0/2+x2/2 and x2=x0/2+x1/2,
   // then the new list will be x3=x0/2+x0/4+x1/4. note that x0 appear
@@ -285,8 +252,7 @@
   // we sort the list so that throwing out duplicates becomes much more
   // efficient. also, we have to do it only once, rather than in each
   // iteration
-  unsigned int iteration = 0;
->>>>>>> 2e739c14
+  size_type iteration = 0;
   while (true)
     {
       bool chained_constraint_replaced = false;
@@ -300,27 +266,11 @@
           size_type n_replacements = 0;
 #endif
 
-<<<<<<< HEAD
-
-
-          // loop over all entries of
-          // this line (including
-          // ones that we have
-          // appended in this go
-          // around) and see whether
-          // they are further
-          // constrained. ignore
-          // elements that we don't
-          // store on the current
-          // processor
-          size_type entry = 0;
-=======
           // loop over all entries of this line (including ones that we
           // have appended in this go around) and see whether they are
           // further constrained. ignore elements that we don't store on
           // the current processor
-          unsigned int entry = 0;
->>>>>>> 2e739c14
+          size_type entry = 0;
           while (entry < line->entries.size())
             if (((local_lines.size() == 0)
                  ||
@@ -331,17 +281,9 @@
                 // ok, this entry is further constrained:
                 chained_constraint_replaced = true;
 
-<<<<<<< HEAD
-                // look up the chain
-                // of constraints for
-                // this entry
+                // look up the chain of constraints for this entry
                 const size_type  dof_index = line->entries[entry].first;
                 const double     weight = line->entries[entry].second;
-=======
-                // look up the chain of constraints for this entry
-                const unsigned int dof_index = line->entries[entry].first;
-                const double       weight = line->entries[entry].second;
->>>>>>> 2e739c14
 
                 Assert (dof_index != line->line,
                         ExcMessage ("Cycle in constraints detected!"));
@@ -432,25 +374,12 @@
     {
       std::sort (line->entries.begin(), line->entries.end());
 
-<<<<<<< HEAD
-      // loop over the now sorted list and
-      // see whether any of the entries
-      // references the same dofs more than
-      // once in order to find how many
-      // non-duplicate entries we have. This
-      // lets us allocate the correct amount
-      // of memory for the constraint
-      // entries.
-      size_type duplicates = 0;
-      for (size_type i=1; i<line->entries.size(); ++i)
-=======
       // loop over the now sorted list and see whether any of the entries
       // references the same dofs more than once in order to find how many
       // non-duplicate entries we have. This lets us allocate the correct
       // amount of memory for the constraint entries.
-      unsigned int duplicates = 0;
-      for (unsigned int i=1; i<line->entries.size(); ++i)
->>>>>>> 2e739c14
+      size_type duplicates = 0;
+      for (size_type i=1; i<line->entries.size(); ++i)
         if (line->entries[i].first == line->entries[i-1].first)
           duplicates++;
 
@@ -481,17 +410,9 @@
               Assert (new_entries.size() == line->entries.size() - duplicates,
                       ExcInternalError());
 
-<<<<<<< HEAD
-              // make sure there are
-              // really no duplicates
-              // left and that the list
-              // is still sorted
-              for (size_type j=1; j<new_entries.size(); ++j)
-=======
               // make sure there are really no duplicates left and that the
               // list is still sorted
-              for (unsigned int j=1; j<new_entries.size(); ++j)
->>>>>>> 2e739c14
+              for (size_type j=1; j<new_entries.size(); ++j)
                 {
                   Assert (new_entries[j].first != new_entries[j-1].first,
                           ExcInternalError());
@@ -817,24 +738,12 @@
   Assert (sparsity.is_compressed() == false, ExcMatrixIsClosed());
   Assert (sparsity.n_rows() == sparsity.n_cols(), ExcNotQuadratic());
 
-<<<<<<< HEAD
-  // store for each index whether it must be
-  // distributed or not. If entry is
-  // numbers::invalid_size_type,
-  // no distribution is necessary.
-  // otherwise, the number states which line
-  // in the constraint matrix handles this
-  // index
-  std::vector<size_type> distribute(sparsity.n_rows(),
-                                    numbers::invalid_size_type);
-=======
   // store for each index whether it must be distributed or not. If entry
   // is numbers::invalid_unsigned_int, no distribution is necessary.
   // otherwise, the number states which line in the constraint matrix
   // handles this index
-  std::vector<unsigned int> distribute(sparsity.n_rows(),
-                                       numbers::invalid_unsigned_int);
->>>>>>> 2e739c14
+  std::vector<size_type> distribute(sparsity.n_rows(),
+                                    numbers::invalid_size_type);
 
   for (size_type c=0; c<lines.size(); ++c)
     distribute[lines[c].line] = c;
@@ -864,18 +773,9 @@
 
               if (distribute[column] != numbers::invalid_size_type)
                 {
-<<<<<<< HEAD
-                  // distribute entry
-                  // at regular row
-                  // @p{row} and
-                  // irregular column
-                  // sparsity.colnums[j]
-                  for (size_type q=0;
-=======
                   // distribute entry at regular row @p{row} and irregular
                   // column sparsity.colnums[j]
-                  for (unsigned int q=0;
->>>>>>> 2e739c14
+                  for (size_type q=0;
                        q!=lines[distribute[column]].entries.size();
                        ++q)
                     sparsity.add (row,
@@ -890,36 +790,19 @@
           for (SparsityPattern::iterator entry = sparsity.begin(row);
                (entry != sparsity.end(row)) && entry->is_valid_entry(); ++entry)
             {
-<<<<<<< HEAD
               const size_type column = entry->column();
               if (distribute[column] == numbers::invalid_size_type)
-                // distribute entry at irregular
-                // row @p{row} and regular column
-                // sparsity.colnums[j]
-                for (size_type q=0;
-=======
-              const unsigned int column = entry->column();
-              if (distribute[column] == numbers::invalid_unsigned_int)
                 // distribute entry at irregular row @p{row} and regular
                 // column sparsity.colnums[j]
-                for (unsigned int q=0;
->>>>>>> 2e739c14
+                for (size_type q=0;
                      q!=lines[distribute[row]].entries.size(); ++q)
                   sparsity.add (lines[distribute[row]].entries[q].first,
                                 column);
               else
-<<<<<<< HEAD
-                // distribute entry at irregular
-                // row @p{row} and irregular column
-                // sparsity.get_column_numbers()[j]
+                // distribute entry at irregular row @p{row} and irregular
+                // column sparsity.get_column_numbers()[j]
                 for (size_type p=0; p!=lines[distribute[row]].entries.size(); ++p)
                   for (size_type q=0;
-=======
-                // distribute entry at irregular row @p{row} and irregular
-                // column sparsity.get_column_numbers()[j]
-                for (unsigned int p=0; p!=lines[distribute[row]].entries.size(); ++p)
-                  for (unsigned int q=0;
->>>>>>> 2e739c14
                        q!=lines[distribute[column]].entries.size(); ++q)
                     sparsity.add (lines[distribute[row]].entries[p].first,
                                   lines[distribute[column]].entries[q].first);
@@ -938,24 +821,12 @@
   Assert (sparsity.n_rows() == sparsity.n_cols(),
           ExcNotQuadratic());
 
-<<<<<<< HEAD
-  // store for each index whether it must be
-  // distributed or not. If entry is
-  // numbers::invalid_size_type,
-  // no distribution is necessary.
-  // otherwise, the number states which line
-  // in the constraint matrix handles this
-  // index
-  std::vector<size_type> distribute(sparsity.n_rows(),
-                                    numbers::invalid_size_type);
-=======
   // store for each index whether it must be distributed or not. If entry
   // is numbers::invalid_unsigned_int, no distribution is necessary.
   // otherwise, the number states which line in the constraint matrix
   // handles this index
-  std::vector<unsigned int> distribute(sparsity.n_rows(),
-                                       numbers::invalid_unsigned_int);
->>>>>>> 2e739c14
+  std::vector<size_type> distribute(sparsity.n_rows(),
+                                    numbers::invalid_size_type);
 
   for (size_type c=0; c<lines.size(); ++c)
     distribute[lines[c].line] = c;
@@ -963,82 +834,15 @@
   const size_type n_rows = sparsity.n_rows();
   for (size_type row=0; row<n_rows; ++row)
     {
-<<<<<<< HEAD
       if (distribute[row] == numbers::invalid_size_type)
-        // regular line. loop over
-        // cols. note that as we
-        // proceed to distribute
-        // cols, the loop may get
-        // longer
-        for (size_type j=0; j<sparsity.row_length(row); ++j)
-=======
-      if (distribute[row] == numbers::invalid_unsigned_int)
         // regular line. loop over cols. note that as we proceed to
         // distribute cols, the loop may get longer
-        for (unsigned int j=0; j<sparsity.row_length(row); ++j)
->>>>>>> 2e739c14
+        for (size_type j=0; j<sparsity.row_length(row); ++j)
           {
             const size_type column = sparsity.column_number(row,j);
 
             if (distribute[column] != numbers::invalid_size_type)
               {
-<<<<<<< HEAD
-                // distribute entry
-                // at regular row
-                // @p{row} and
-                // irregular column
-                // column. note that
-                // this changes the
-                // line we are
-                // presently working
-                // on: we add
-                // additional
-                // entries. if we add
-                // another entry at a
-                // column behind the
-                // present one, we
-                // will encounter it
-                // later on (but
-                // since it can't be
-                // further
-                // constrained, won't
-                // have to do
-                // anything about
-                // it). if we add it
-                // up front of the
-                // present column, we
-                // will find the
-                // present column
-                // later on again as
-                // it was shifted
-                // back (again
-                // nothing happens,
-                // in particular no
-                // endless loop, as
-                // when we encounter
-                // it the second time
-                // we won't be able
-                // to add more
-                // entries as they
-                // all already exist,
-                // but we do the same
-                // work more often
-                // than necessary,
-                // and the loop gets
-                // longer), so move
-                // the cursor one to
-                // the right in the
-                // case that we add
-                // an entry up front
-                // that did not exist
-                // before. check
-                // whether it existed
-                // before by tracking
-                // the length of this
-                // row
-                size_type old_rowlength = sparsity.row_length(row);
-                for (size_type q=0;
-=======
                 // distribute entry at regular row @p{row} and irregular
                 // column column. note that this changes the line we are
                 // presently working on: we add additional entries. if we
@@ -1055,9 +859,8 @@
                 // one to the right in the case that we add an entry up
                 // front that did not exist before. check whether it
                 // existed before by tracking the length of this row
-                unsigned int old_rowlength = sparsity.row_length(row);
-                for (unsigned int q=0;
->>>>>>> 2e739c14
+                size_type old_rowlength = sparsity.row_length(row);
+                for (size_type q=0;
                      q!=lines[distribute[column]].entries.size();
                      ++q)
                   {
@@ -1079,34 +882,18 @@
           {
             const size_type column = sparsity.column_number(row,j);
 
-<<<<<<< HEAD
             if (distribute[column] == numbers::invalid_size_type)
-              // distribute entry at irregular
-              // row @p{row} and regular column
-              // sparsity.colnums[j]
-              for (size_type q=0;
-=======
-            if (distribute[column] == numbers::invalid_unsigned_int)
               // distribute entry at irregular row @p{row} and regular
               // column sparsity.colnums[j]
-              for (unsigned int q=0;
->>>>>>> 2e739c14
+              for (size_type q=0;
                    q!=lines[distribute[row]].entries.size(); ++q)
                 sparsity.add (lines[distribute[row]].entries[q].first,
                               column);
             else
-<<<<<<< HEAD
-              // distribute entry at irregular
-              // row @p{row} and irregular column
-              // sparsity.get_column_numbers()[j]
+              // distribute entry at irregular row @p{row} and irregular
+              // column sparsity.get_column_numbers()[j]
               for (size_type p=0; p!=lines[distribute[row]].entries.size(); ++p)
                 for (size_type q=0;
-=======
-              // distribute entry at irregular row @p{row} and irregular
-              // column sparsity.get_column_numbers()[j]
-              for (unsigned int p=0; p!=lines[distribute[row]].entries.size(); ++p)
-                for (unsigned int q=0;
->>>>>>> 2e739c14
                      q!=lines[distribute[sparsity.column_number(row,j)]]
                      .entries.size(); ++q)
                   sparsity.add (lines[distribute[row]].entries[p].first,
@@ -1124,24 +911,12 @@
   Assert (sparsity.n_rows() == sparsity.n_cols(),
           ExcNotQuadratic());
 
-<<<<<<< HEAD
-  // store for each index whether it must be
-  // distributed or not. If entry is
-  // numbers::invalid_size_type,
-  // no distribution is necessary.
-  // otherwise, the number states which line
-  // in the constraint matrix handles this
-  // index
-  std::vector<size_type> distribute(sparsity.n_rows(),
-                                    numbers::invalid_size_type);
-=======
   // store for each index whether it must be distributed or not. If entry
   // is numbers::invalid_unsigned_int, no distribution is necessary.
   // otherwise, the number states which line in the constraint matrix
   // handles this index
-  std::vector<unsigned int> distribute(sparsity.n_rows(),
-                                       numbers::invalid_unsigned_int);
->>>>>>> 2e739c14
+  std::vector<size_type> distribute(sparsity.n_rows(),
+                                    numbers::invalid_size_type);
 
   for (size_type c=0; c<lines.size(); ++c)
     distribute[lines[c].line] = c;
@@ -1183,34 +958,18 @@
             {
               const size_type column = *col_num;
 
-<<<<<<< HEAD
               if (distribute[column] == numbers::invalid_size_type)
-                // distribute entry at irregular
-                // row @p{row} and regular column
-                // sparsity.colnums[j]
-                for (size_type q=0;
-=======
-              if (distribute[column] == numbers::invalid_unsigned_int)
                 // distribute entry at irregular row @p{row} and regular
                 // column sparsity.colnums[j]
-                for (unsigned int q=0;
->>>>>>> 2e739c14
+                for (size_type q=0;
                      q!=lines[distribute[row]].entries.size(); ++q)
                   sparsity.add (lines[distribute[row]].entries[q].first,
                                 column);
               else
-<<<<<<< HEAD
-                // distribute entry at irregular
-                // row @p{row} and irregular column
-                // sparsity.get_column_numbers()[j]
+                // distribute entry at irregular row @p{row} and irregular
+                // column sparsity.get_column_numbers()[j]
                 for (size_type p=0; p!=lines[distribute[row]].entries.size(); ++p)
                   for (size_type q=0;
-=======
-                // distribute entry at irregular row @p{row} and irregular
-                // column sparsity.get_column_numbers()[j]
-                for (unsigned int p=0; p!=lines[distribute[row]].entries.size(); ++p)
-                  for (unsigned int q=0;
->>>>>>> 2e739c14
                        q!=lines[distribute[column]]
                        .entries.size(); ++q)
                     sparsity.add (lines[distribute[row]].entries[p].first,
@@ -1229,24 +988,12 @@
   Assert (sparsity.n_rows() == sparsity.n_cols(),
           ExcNotQuadratic());
 
-<<<<<<< HEAD
-  // store for each index whether it must be
-  // distributed or not. If entry is
-  // numbers::invalid_size_type,
-  // no distribution is necessary.
-  // otherwise, the number states which line
-  // in the constraint matrix handles this
-  // index
-  std::vector<size_type> distribute(sparsity.n_rows(),
-                                       numbers::invalid_size_type);
-=======
   // store for each index whether it must be distributed or not. If entry
   // is numbers::invalid_unsigned_int, no distribution is necessary.
   // otherwise, the number states which line in the constraint matrix
   // handles this index
-  std::vector<unsigned int> distribute(sparsity.n_rows(),
-                                       numbers::invalid_unsigned_int);
->>>>>>> 2e739c14
+  std::vector<size_type> distribute(sparsity.n_rows(),
+                                       numbers::invalid_size_type);
 
   for (size_type c=0; c<lines.size(); ++c)
     distribute[lines[c].line] = c;
@@ -1254,82 +1001,15 @@
   const size_type n_rows = sparsity.n_rows();
   for (size_type row=0; row<n_rows; ++row)
     {
-<<<<<<< HEAD
       if (distribute[row] == numbers::invalid_size_type)
-        // regular line. loop over
-        // cols. note that as we
-        // proceed to distribute
-        // cols, the loop may get
-        // longer
-        for (size_type j=0; j<sparsity.row_length(row); ++j)
-=======
-      if (distribute[row] == numbers::invalid_unsigned_int)
         // regular line. loop over cols. note that as we proceed to
         // distribute cols, the loop may get longer
-        for (unsigned int j=0; j<sparsity.row_length(row); ++j)
->>>>>>> 2e739c14
+        for (size_type j=0; j<sparsity.row_length(row); ++j)
           {
             const size_type column = sparsity.column_number(row,j);
 
             if (distribute[column] != numbers::invalid_size_type)
               {
-<<<<<<< HEAD
-                // distribute entry
-                // at regular row
-                // @p{row} and
-                // irregular column
-                // column. note that
-                // this changes the
-                // line we are
-                // presently working
-                // on: we add
-                // additional
-                // entries. if we add
-                // another entry at a
-                // column behind the
-                // present one, we
-                // will encounter it
-                // later on (but
-                // since it can't be
-                // further
-                // constrained, won't
-                // have to do
-                // anything about
-                // it). if we add it
-                // up front of the
-                // present column, we
-                // will find the
-                // present column
-                // later on again as
-                // it was shifted
-                // back (again
-                // nothing happens,
-                // in particular no
-                // endless loop, as
-                // when we encounter
-                // it the second time
-                // we won't be able
-                // to add more
-                // entries as they
-                // all already exist,
-                // but we do the same
-                // work more often
-                // than necessary,
-                // and the loop gets
-                // longer), so move
-                // the cursor one to
-                // the right in the
-                // case that we add
-                // an entry up front
-                // that did not exist
-                // before. check
-                // whether it existed
-                // before by tracking
-                // the length of this
-                // row
-                size_type old_rowlength = sparsity.row_length(row);
-                for (size_type q=0;
-=======
                 // distribute entry at regular row @p{row} and irregular
                 // column column. note that this changes the line we are
                 // presently working on: we add additional entries. if we
@@ -1346,9 +1026,8 @@
                 // one to the right in the case that we add an entry up
                 // front that did not exist before. check whether it
                 // existed before by tracking the length of this row
-                unsigned int old_rowlength = sparsity.row_length(row);
-                for (unsigned int q=0;
->>>>>>> 2e739c14
+                size_type old_rowlength = sparsity.row_length(row);
+                for (size_type q=0;
                      q!=lines[distribute[column]].entries.size();
                      ++q)
                   {
@@ -1370,34 +1049,18 @@
           {
             const size_type column = sparsity.column_number(row,j);
 
-<<<<<<< HEAD
             if (distribute[column] == numbers::invalid_size_type)
-              // distribute entry at irregular
-              // row @p{row} and regular column
-              // sparsity.colnums[j]
-              for (size_type q=0;
-=======
-            if (distribute[column] == numbers::invalid_unsigned_int)
               // distribute entry at irregular row @p{row} and regular
               // column sparsity.colnums[j]
-              for (unsigned int q=0;
->>>>>>> 2e739c14
+              for (size_type q=0;
                    q!=lines[distribute[row]].entries.size(); ++q)
                 sparsity.add (lines[distribute[row]].entries[q].first,
                               column);
             else
-<<<<<<< HEAD
-              // distribute entry at irregular
-              // row @p{row} and irregular column
-              // sparsity.get_column_numbers()[j]
+              // distribute entry at irregular row @p{row} and irregular
+              // column sparsity.get_column_numbers()[j]
               for (size_type p=0; p!=lines[distribute[row]].entries.size(); ++p)
                 for (size_type q=0;
-=======
-              // distribute entry at irregular row @p{row} and irregular
-              // column sparsity.get_column_numbers()[j]
-              for (unsigned int p=0; p!=lines[distribute[row]].entries.size(); ++p)
-                for (unsigned int q=0;
->>>>>>> 2e739c14
                      q!=lines[distribute[sparsity.column_number(row,j)]]
                      .entries.size(); ++q)
                   sparsity.add (lines[distribute[row]].entries[p].first,
@@ -1425,24 +1088,12 @@
 
   const size_type n_blocks = sparsity.n_block_rows();
 
-<<<<<<< HEAD
-  // store for each index whether it must be
-  // distributed or not. If entry is
-  // numbers::invalid_size_type,
-  // no distribution is necessary.
-  // otherwise, the number states which line
-  // in the constraint matrix handles this
-  // index
-  std::vector<size_type> distribute (sparsity.n_rows(),
-                                        numbers::invalid_size_type);
-=======
   // store for each index whether it must be distributed or not. If entry
   // is numbers::invalid_unsigned_int, no distribution is necessary.
   // otherwise, the number states which line in the constraint matrix
   // handles this index
-  std::vector<unsigned int> distribute (sparsity.n_rows(),
-                                        numbers::invalid_unsigned_int);
->>>>>>> 2e739c14
+  std::vector<size_type> distribute (sparsity.n_rows(),
+                                        numbers::invalid_size_type);
 
   for (size_type c=0; c<lines.size(); ++c)
     distribute[lines[c].line] = c;
@@ -1450,42 +1101,19 @@
   const size_type n_rows = sparsity.n_rows();
   for (size_type row=0; row<n_rows; ++row)
     {
-<<<<<<< HEAD
-      // get index of this row
-      // within the blocks
+      // get index of this row within the blocks
       const std::pair<size_type,size_type>
-=======
-      // get index of this row within the blocks
-      const std::pair<unsigned int,unsigned int>
->>>>>>> 2e739c14
       block_index = index_mapping.global_to_local(row);
       const size_type block_row = block_index.first;
 
-<<<<<<< HEAD
       if (distribute[row] == numbers::invalid_size_type)
-        // regular line. loop over
-        // all columns and see
-        // whether this column must
-        // be distributed
-        {
-
-          // to loop over all entries
-          // in this row, we have to
-          // loop over all blocks in
-          // this blockrow and the
-          // corresponding row
-          // therein
-          for (size_type block_col=0; block_col<n_blocks; ++block_col)
-=======
-      if (distribute[row] == numbers::invalid_unsigned_int)
         // regular line. loop over all columns and see whether this column
         // must be distributed
         {
 
           // to loop over all entries in this row, we have to loop over all
           // blocks in this blockrow and the corresponding row therein
-          for (unsigned int block_col=0; block_col<n_blocks; ++block_col)
->>>>>>> 2e739c14
+          for (size_type block_col=0; block_col<n_blocks; ++block_col)
             {
               const SparsityPattern &
               block_sparsity = sparsity.block(block_row, block_col);
@@ -1499,16 +1127,9 @@
                   const size_type global_col
                     = index_mapping.local_to_global(block_col, entry->column());
 
-<<<<<<< HEAD
                   if (distribute[global_col] != numbers::invalid_size_type)
-                    // distribute entry at regular
-                    // row @p{row} and irregular column
-                    // global_col
-=======
-                  if (distribute[global_col] != numbers::invalid_unsigned_int)
                     // distribute entry at regular row @p{row} and
                     // irregular column global_col
->>>>>>> 2e739c14
                     {
                       for (size_type q=0;
                            q!=lines[distribute[global_col]].entries.size(); ++q)
@@ -1520,18 +1141,9 @@
         }
       else
         {
-<<<<<<< HEAD
-          // row must be
-          // distributed. split the
-          // whole row into the
-          // chunks defined by the
-          // blocks
-          for (size_type block_col=0; block_col<n_blocks; ++block_col)
-=======
           // row must be distributed. split the whole row into the chunks
           // defined by the blocks
-          for (unsigned int block_col=0; block_col<n_blocks; ++block_col)
->>>>>>> 2e739c14
+          for (size_type block_col=0; block_col<n_blocks; ++block_col)
             {
               const SparsityPattern &
               block_sparsity = sparsity.block(block_row,block_col);
@@ -1545,16 +1157,9 @@
                   const size_type global_col
                     = index_mapping.local_to_global (block_col, entry->column());
 
-<<<<<<< HEAD
                   if (distribute[global_col] == numbers::invalid_size_type)
-                    // distribute entry at irregular
-                    // row @p{row} and regular column
-                    // global_col.
-=======
-                  if (distribute[global_col] == numbers::invalid_unsigned_int)
                     // distribute entry at irregular row @p{row} and
                     // regular column global_col.
->>>>>>> 2e739c14
                     {
                       for (size_type q=0; q!=lines[distribute[row]].entries.size(); ++q)
                         sparsity.add (lines[distribute[row]].entries[q].first, global_col);
@@ -1593,24 +1198,12 @@
 
   const size_type n_blocks = sparsity.n_block_rows();
 
-<<<<<<< HEAD
-  // store for each index whether it must be
-  // distributed or not. If entry is
-  // numbers::invalid_size_type,
-  // no distribution is necessary.
-  // otherwise, the number states which line
-  // in the constraint matrix handles this
-  // index
-  std::vector<size_type> distribute (sparsity.n_rows(),
-                                        numbers::invalid_size_type);
-=======
   // store for each index whether it must be distributed or not. If entry
   // is numbers::invalid_unsigned_int, no distribution is necessary.
   // otherwise, the number states which line in the constraint matrix
   // handles this index
-  std::vector<unsigned int> distribute (sparsity.n_rows(),
-                                        numbers::invalid_unsigned_int);
->>>>>>> 2e739c14
+  std::vector<size_type> distribute (sparsity.n_rows(),
+                                        numbers::invalid_size_type);
 
   for (size_type c=0; c<lines.size(); ++c)
     distribute[lines[c].line] = static_cast<signed int>(c);
@@ -1618,33 +1211,16 @@
   const size_type n_rows = sparsity.n_rows();
   for (size_type row=0; row<n_rows; ++row)
     {
-<<<<<<< HEAD
-      // get index of this row
-      // within the blocks
+      // get index of this row within the blocks
       const std::pair<size_type,size_type>
-=======
-      // get index of this row within the blocks
-      const std::pair<unsigned int,unsigned int>
->>>>>>> 2e739c14
       block_index = index_mapping.global_to_local(row);
       const size_type block_row = block_index.first;
       const size_type local_row = block_index.second;
 
-<<<<<<< HEAD
       if (distribute[row] == numbers::invalid_size_type)
-        // regular line. loop over
-        // all columns and see
-        // whether this column must
-        // be distributed. note that
-        // as we proceed to
-        // distribute cols, the loop
-        // over cols may get longer.
-=======
-      if (distribute[row] == numbers::invalid_unsigned_int)
         // regular line. loop over all columns and see whether this column
         // must be distributed. note that as we proceed to distribute cols,
         // the loop over cols may get longer.
->>>>>>> 2e739c14
         //
         // don't try to be clever here as in the algorithm for the
         // CompressedSparsityPattern, as that would be much more
@@ -1652,19 +1228,9 @@
         // are inefficient...
         {
 
-<<<<<<< HEAD
-          // to loop over all entries
-          // in this row, we have to
-          // loop over all blocks in
-          // this blockrow and the
-          // corresponding row
-          // therein
-          for (size_type block_col=0; block_col<n_blocks; ++block_col)
-=======
           // to loop over all entries in this row, we have to loop over all
           // blocks in this blockrow and the corresponding row therein
-          for (unsigned int block_col=0; block_col<n_blocks; ++block_col)
->>>>>>> 2e739c14
+          for (size_type block_col=0; block_col<n_blocks; ++block_col)
             {
               const CompressedSparsityPattern &
               block_sparsity = sparsity.block(block_row, block_col);
@@ -1675,16 +1241,9 @@
                     = index_mapping.local_to_global(block_col,
                                                     block_sparsity.column_number(local_row,j));
 
-<<<<<<< HEAD
                   if (distribute[global_col] != numbers::invalid_size_type)
-                    // distribute entry at regular
-                    // row @p{row} and irregular column
-                    // global_col
-=======
-                  if (distribute[global_col] != numbers::invalid_unsigned_int)
                     // distribute entry at regular row @p{row} and
                     // irregular column global_col
->>>>>>> 2e739c14
                     {
                       for (size_type q=0;
                            q!=lines[distribute[global_col]]
@@ -1697,18 +1256,9 @@
         }
       else
         {
-<<<<<<< HEAD
-          // row must be
-          // distributed. split the
-          // whole row into the
-          // chunks defined by the
-          // blocks
-          for (size_type block_col=0; block_col<n_blocks; ++block_col)
-=======
           // row must be distributed. split the whole row into the chunks
           // defined by the blocks
-          for (unsigned int block_col=0; block_col<n_blocks; ++block_col)
->>>>>>> 2e739c14
+          for (size_type block_col=0; block_col<n_blocks; ++block_col)
             {
               const CompressedSparsityPattern &
               block_sparsity = sparsity.block(block_row,block_col);
@@ -1719,16 +1269,9 @@
                     = index_mapping.local_to_global (block_col,
                                                      block_sparsity.column_number(local_row,j));
 
-<<<<<<< HEAD
                   if (distribute[global_col] == numbers::invalid_size_type)
-                    // distribute entry at irregular
-                    // row @p{row} and regular column
-                    // global_col.
-=======
-                  if (distribute[global_col] == numbers::invalid_unsigned_int)
                     // distribute entry at irregular row @p{row} and
                     // regular column global_col.
->>>>>>> 2e739c14
                     {
                       for (size_type q=0; q!=lines[distribute[row]].entries.size(); ++q)
                         sparsity.add (lines[distribute[row]].entries[q].first,
@@ -1766,24 +1309,12 @@
 
   const size_type n_blocks = sparsity.n_block_rows();
 
-<<<<<<< HEAD
-  // store for each index whether it must be
-  // distributed or not. If entry is
-  // numbers::invalid_size_type,
-  // no distribution is necessary.
-  // otherwise, the number states which line
-  // in the constraint matrix handles this
-  // index
-  std::vector<size_type> distribute (sparsity.n_rows(),
-                                        numbers::invalid_size_type);
-=======
   // store for each index whether it must be distributed or not. If entry
   // is numbers::invalid_unsigned_int, no distribution is necessary.
   // otherwise, the number states which line in the constraint matrix
   // handles this index
-  std::vector<unsigned int> distribute (sparsity.n_rows(),
-                                        numbers::invalid_unsigned_int);
->>>>>>> 2e739c14
+  std::vector<size_type> distribute (sparsity.n_rows(),
+                                        numbers::invalid_size_type);
 
   for (size_type c=0; c<lines.size(); ++c)
     distribute[lines[c].line] = static_cast<signed int>(c);
@@ -1791,33 +1322,16 @@
   const size_type n_rows = sparsity.n_rows();
   for (size_type row=0; row<n_rows; ++row)
     {
-<<<<<<< HEAD
-      // get index of this row
-      // within the blocks
+      // get index of this row within the blocks
       const std::pair<size_type,size_type>
-=======
-      // get index of this row within the blocks
-      const std::pair<unsigned int,unsigned int>
->>>>>>> 2e739c14
       block_index = index_mapping.global_to_local(row);
       const size_type block_row = block_index.first;
       const size_type local_row = block_index.second;
 
-<<<<<<< HEAD
       if (distribute[row] == numbers::invalid_size_type)
-        // regular line. loop over
-        // all columns and see
-        // whether this column must
-        // be distributed. note that
-        // as we proceed to
-        // distribute cols, the loop
-        // over cols may get longer.
-=======
-      if (distribute[row] == numbers::invalid_unsigned_int)
         // regular line. loop over all columns and see whether this column
         // must be distributed. note that as we proceed to distribute cols,
         // the loop over cols may get longer.
->>>>>>> 2e739c14
         //
         // don't try to be clever here as in the algorithm for the
         // CompressedSparsityPattern, as that would be much more
@@ -1825,19 +1339,9 @@
         // are inefficient...
         {
 
-<<<<<<< HEAD
-          // to loop over all entries
-          // in this row, we have to
-          // loop over all blocks in
-          // this blockrow and the
-          // corresponding row
-          // therein
-          for (size_type block_col=0; block_col<n_blocks; ++block_col)
-=======
           // to loop over all entries in this row, we have to loop over all
           // blocks in this blockrow and the corresponding row therein
-          for (unsigned int block_col=0; block_col<n_blocks; ++block_col)
->>>>>>> 2e739c14
+          for (size_type block_col=0; block_col<n_blocks; ++block_col)
             {
               const CompressedSetSparsityPattern &
               block_sparsity = sparsity.block(block_row, block_col);
@@ -1849,16 +1353,9 @@
                   const size_type global_col
                     = index_mapping.local_to_global(block_col, *j);
 
-<<<<<<< HEAD
                   if (distribute[global_col] != numbers::invalid_size_type)
-                    // distribute entry at regular
-                    // row @p{row} and irregular column
-                    // global_col
-=======
-                  if (distribute[global_col] != numbers::invalid_unsigned_int)
                     // distribute entry at regular row @p{row} and
                     // irregular column global_col
->>>>>>> 2e739c14
                     {
                       for (size_type q=0;
                            q!=lines[distribute[global_col]]
@@ -1871,18 +1368,9 @@
         }
       else
         {
-<<<<<<< HEAD
-          // row must be
-          // distributed. split the
-          // whole row into the
-          // chunks defined by the
-          // blocks
-          for (size_type block_col=0; block_col<n_blocks; ++block_col)
-=======
           // row must be distributed. split the whole row into the chunks
           // defined by the blocks
-          for (unsigned int block_col=0; block_col<n_blocks; ++block_col)
->>>>>>> 2e739c14
+          for (size_type block_col=0; block_col<n_blocks; ++block_col)
             {
               const CompressedSetSparsityPattern &
               block_sparsity = sparsity.block(block_row,block_col);
@@ -1894,16 +1382,9 @@
                   const size_type global_col
                     = index_mapping.local_to_global (block_col, *j);
 
-<<<<<<< HEAD
                   if (distribute[global_col] == numbers::invalid_size_type)
-                    // distribute entry at irregular
-                    // row @p{row} and regular column
-                    // global_col.
-=======
-                  if (distribute[global_col] == numbers::invalid_unsigned_int)
                     // distribute entry at irregular row @p{row} and
                     // regular column global_col.
->>>>>>> 2e739c14
                     {
                       for (size_type q=0; q!=lines[distribute[row]].entries.size(); ++q)
                         sparsity.add (lines[distribute[row]].entries[q].first,
@@ -1941,24 +1422,12 @@
 
   const size_type n_blocks = sparsity.n_block_rows();
 
-<<<<<<< HEAD
-  // store for each index whether it must be
-  // distributed or not. If entry is
-  // numbers::invalid_size_type,
-  // no distribution is necessary.
-  // otherwise, the number states which line
-  // in the constraint matrix handles this
-  // index
-  std::vector<size_type> distribute (sparsity.n_rows(),
-                                        numbers::invalid_size_type);
-=======
   // store for each index whether it must be distributed or not. If entry
   // is numbers::invalid_unsigned_int, no distribution is necessary.
   // otherwise, the number states which line in the constraint matrix
   // handles this index
-  std::vector<unsigned int> distribute (sparsity.n_rows(),
-                                        numbers::invalid_unsigned_int);
->>>>>>> 2e739c14
+  std::vector<size_type> distribute (sparsity.n_rows(),
+                                        numbers::invalid_size_type);
 
   for (size_type c=0; c<lines.size(); ++c)
     distribute[lines[c].line] = static_cast<signed int>(c);
@@ -1966,33 +1435,16 @@
   const size_type n_rows = sparsity.n_rows();
   for (size_type row=0; row<n_rows; ++row)
     {
-<<<<<<< HEAD
-      // get index of this row
-      // within the blocks
+      // get index of this row within the blocks
       const std::pair<size_type,size_type>
-=======
-      // get index of this row within the blocks
-      const std::pair<unsigned int,unsigned int>
->>>>>>> 2e739c14
       block_index = index_mapping.global_to_local(row);
       const size_type block_row = block_index.first;
       const size_type local_row = block_index.second;
 
-<<<<<<< HEAD
       if (distribute[row] == numbers::invalid_size_type)
-        // regular line. loop over
-        // all columns and see
-        // whether this column must
-        // be distributed. note that
-        // as we proceed to
-        // distribute cols, the loop
-        // over cols may get longer.
-=======
-      if (distribute[row] == numbers::invalid_unsigned_int)
         // regular line. loop over all columns and see whether this column
         // must be distributed. note that as we proceed to distribute cols,
         // the loop over cols may get longer.
->>>>>>> 2e739c14
         //
         // don't try to be clever here as in the algorithm for the
         // CompressedSparsityPattern, as that would be much more
@@ -2000,19 +1452,9 @@
         // are inefficient...
         {
 
-<<<<<<< HEAD
-          // to loop over all entries
-          // in this row, we have to
-          // loop over all blocks in
-          // this blockrow and the
-          // corresponding row
-          // therein
-          for (size_type block_col=0; block_col<n_blocks; ++block_col)
-=======
           // to loop over all entries in this row, we have to loop over all
           // blocks in this blockrow and the corresponding row therein
-          for (unsigned int block_col=0; block_col<n_blocks; ++block_col)
->>>>>>> 2e739c14
+          for (size_type block_col=0; block_col<n_blocks; ++block_col)
             {
               const CompressedSimpleSparsityPattern &
               block_sparsity = sparsity.block(block_row, block_col);
@@ -2023,16 +1465,9 @@
                     = index_mapping.local_to_global(block_col,
                                                     block_sparsity.column_number(local_row,j));
 
-<<<<<<< HEAD
                   if (distribute[global_col] != numbers::invalid_size_type)
-                    // distribute entry at regular
-                    // row @p{row} and irregular column
-                    // global_col
-=======
-                  if (distribute[global_col] != numbers::invalid_unsigned_int)
                     // distribute entry at regular row @p{row} and
                     // irregular column global_col
->>>>>>> 2e739c14
                     {
                       for (size_type q=0;
                            q!=lines[distribute[global_col]]
@@ -2045,18 +1480,9 @@
         }
       else
         {
-<<<<<<< HEAD
-          // row must be
-          // distributed. split the
-          // whole row into the
-          // chunks defined by the
-          // blocks
-          for (size_type block_col=0; block_col<n_blocks; ++block_col)
-=======
           // row must be distributed. split the whole row into the chunks
           // defined by the blocks
-          for (unsigned int block_col=0; block_col<n_blocks; ++block_col)
->>>>>>> 2e739c14
+          for (size_type block_col=0; block_col<n_blocks; ++block_col)
             {
               const CompressedSimpleSparsityPattern &
               block_sparsity = sparsity.block(block_row,block_col);
@@ -2067,38 +1493,20 @@
                     = index_mapping.local_to_global (block_col,
                                                      block_sparsity.column_number(local_row,j));
 
-<<<<<<< HEAD
                   if (distribute[global_col] == numbers::invalid_size_type)
-                    // distribute entry at irregular
-                    // row @p{row} and regular column
-                    // global_col.
-                    {
-                      for (size_type q=0; q!=lines[distribute[row]].entries.size(); ++q)
-=======
-                  if (distribute[global_col] == numbers::invalid_unsigned_int)
                     // distribute entry at irregular row @p{row} and
                     // regular column global_col.
-                    { for (unsigned int q=0;
+                    { for (size_type q=0;
                            q!=lines[distribute[row]].entries.size(); ++q)
->>>>>>> 2e739c14
                         sparsity.add (lines[distribute[row]].entries[q].first,
                                       global_col);
                     }
                   else
-<<<<<<< HEAD
-                    // distribute entry at irregular
-                    // row @p{row} and irregular column
-                    // @p{global_col}
-                    {
-                      for (size_type p=0; p!=lines[distribute[row]].entries.size(); ++p)
-                        for (size_type q=0; q!=lines[distribute[global_col]].entries.size(); ++q)
-=======
                     // distribute entry at irregular row @p{row} and
                     // irregular column @p{global_col}
-                    { for (unsigned int p=0;
+                    { for (size_type int p=0;
                            p!=lines[distribute[row]].entries.size(); ++p)
-                        for (unsigned int q=0; q!=lines[distribute[global_col]].entries.size(); ++q)
->>>>>>> 2e739c14
+                        for (size_type q=0; q!=lines[distribute[global_col]].entries.size(); ++q)
                           sparsity.add (lines[distribute[row]].entries[p].first,
                                         lines[distribute[global_col]].entries[q].first);
                     };
@@ -2218,21 +1626,11 @@
       const constraint_iterator end_my_constraints
         = Utilities::lower_bound(lines.begin(),lines.end(),index_comparison);
 
-<<<<<<< HEAD
-      // Here we search all the indices that we
-      // need to have read-access to - the local
-      // nodes and all the nodes that the
-      // constraints indicate. No caching done
-      // yet. would need some more clever data
-      // structures for doing that.
-      const std::pair<size_type, size_type>
-=======
       // Here we search all the indices that we need to have read-access to
       // - the local nodes and all the nodes that the constraints indicate.
       // No caching done yet. would need some more clever data structures
       // for doing that.
-      const std::pair<unsigned int, unsigned int>
->>>>>>> 2e739c14
+      const std::pair<size_type, size_type>
       local_range = vec.block(block).local_range();
 
       my_indices.add_range (local_range.first, local_range.second);
@@ -2402,14 +1800,8 @@
   size_type return_value = 0;
   for (std::vector<ConstraintLine>::const_iterator i=lines.begin();
        i!=lines.end(); ++i)
-<<<<<<< HEAD
-    // use static cast, since
-    // typeof(size)==std::size_t, which is !=
+    // use static cast, since typeof(size)==std::size_t, which is !=
     // size_type on AIX
-=======
-    // use static cast, since typeof(size)==std::size_t, which is !=
-    // unsigned int on AIX
->>>>>>> 2e739c14
     return_value = std::max(return_value,
                             static_cast<size_type>(i->entries.size()));
 
