//---------------------------------------------------------------------------
//    $Id$
//
//    Copyright (C) 2005, 2006, 2007, 2008, 2009, 2010, 2011, 2012, 2013 by the deal.II authors
//
//    This file is subject to QPL and may not be  distributed
//    without copyright and license information. Please refer
//    to the file deal.II/doc/license.html for the  text  and
//    further information on this license.
//
//---------------------------------------------------------------------------

#ifndef _deal2__vector_tools_templates_h
#define _deal2__vector_tools_templates_h

#include <deal.II/base/derivative_form.h>
#include <deal.II/base/function.h>
#include <deal.II/base/quadrature.h>
#include <deal.II/lac/vector.h>
#include <deal.II/lac/block_vector.h>
#include <deal.II/lac/parallel_vector.h>
#include <deal.II/lac/parallel_block_vector.h>
#include <deal.II/lac/petsc_vector.h>
#include <deal.II/lac/petsc_block_vector.h>
#include <deal.II/lac/trilinos_vector.h>
#include <deal.II/lac/trilinos_block_vector.h>
#include <deal.II/lac/sparse_matrix.h>
#include <deal.II/lac/compressed_sparsity_pattern.h>
#include <deal.II/lac/compressed_simple_sparsity_pattern.h>
#include <deal.II/lac/precondition.h>
#include <deal.II/lac/solver_cg.h>
#include <deal.II/lac/vector_memory.h>
#include <deal.II/lac/filtered_matrix.h>
#include <deal.II/lac/constraint_matrix.h>
#include <deal.II/grid/tria_iterator.h>
#include <deal.II/grid/tria_accessor.h>
#include <deal.II/grid/tria_boundary.h>
#include <deal.II/grid/grid_tools.h>
#include <deal.II/grid/intergrid_map.h>
#include <deal.II/dofs/dof_accessor.h>
#include <deal.II/dofs/dof_handler.h>
#include <deal.II/dofs/dof_tools.h>
#include <deal.II/fe/fe.h>
#include <deal.II/fe/fe_nedelec.h>
#include <deal.II/fe/fe_raviart_thomas.h>
#include <deal.II/fe/fe_system.h>
#include <deal.II/fe/fe_tools.h>
#include <deal.II/fe/fe_values.h>
#include <deal.II/fe/fe_nothing.h>
#include <deal.II/fe/mapping_q1.h>
#include <deal.II/hp/dof_handler.h>
#include <deal.II/hp/fe_values.h>
#include <deal.II/hp/mapping_collection.h>
#include <deal.II/hp/q_collection.h>
#include <deal.II/numerics/vector_tools.h>
#include <deal.II/numerics/matrix_tools.h>

#include <numeric>
#include <algorithm>
#include <vector>
#include <cmath>
#include <limits>
#include <set>

DEAL_II_NAMESPACE_OPEN


namespace VectorTools
{
  namespace
  {
    template <typename VEC>
    void perform_compress_insert (VEC &vec)
    {
      vec.compress(::dealii::VectorOperation::insert);
    }

    template <typename Number>
    void perform_compress_insert (::dealii::parallel::distributed::Vector<Number> &vec)
    {
      // should not do compress when inserting
      // elements as the ghosts are fixed and some
      // will not be set at all. Instead, zero the
      // ghost data afterwards to get consistent
      // data. Otherwise, at least with the layout
      // in r27671 the tests/mpi/step-48/ncpu_10
      // will signal incorrect results because of
      // incorrect interpolation.
      vec.zero_out_ghosts();
    }

  }


  template <class VECTOR, class DH>
  void interpolate (const Mapping<DH::dimension,DH::space_dimension>    &mapping,
                    const DH              &dof,
                    const Function<DH::space_dimension>   &function,
                    VECTOR                &vec)
  {
    const unsigned int dim=DH::dimension;

    Assert (dof.get_fe().n_components() == function.n_components,
            ExcDimensionMismatch(dof.get_fe().n_components(),
                                 function.n_components));

    const hp::FECollection<DH::dimension,DH::space_dimension> fe (dof.get_fe());
    const unsigned int          n_components = fe.n_components();
    const bool                  fe_is_system = (n_components != 1);

    typename DH::active_cell_iterator cell = dof.begin_active(),
                                      endc = dof.end();

    // For FESystems many of the
    // unit_support_points will appear
    // multiple times, as a point may be
    // unit_support_point for several of the
    // components of the system.  The following
    // is rather complicated, but at least
    // attempts to avoid evaluating the
    // vectorfunction multiple times at the
    // same point on a cell.
    //
    // note that we have to set up all of the
    // following arrays for each of the
    // elements in the FECollection (which
    // means only once if this is for a regular
    // DoFHandler)
    std::vector<std::vector<Point<dim> > > unit_support_points (fe.size());
    for (unsigned int fe_index=0; fe_index<fe.size(); ++fe_index)
      {
        unit_support_points[fe_index] = fe[fe_index].get_unit_support_points();
        Assert (unit_support_points[fe_index].size() != 0,
                ExcNonInterpolatingFE());
      }


    // Find the support points on a cell that
    // are mentioned multiple times in
    // unit_support_points.  Mark the first
    // representative of each support point
    // mentioned multiple times by appending
    // its dof index to dofs_of_rep_points.
    // Each multiple point gets to know the dof
    // index of its representative point by the
    // dof_to_rep_dof_table.

    // the following vector collects all dofs i,
    // 0<=i<fe.dofs_per_cell, for that
    // unit_support_points[i]
    // is a representative one. i.e.
    // the following vector collects all rep dofs.
    // the position of a rep dof within this vector
    // is called rep index.
    std::vector<std::vector<types::global_dof_index> > dofs_of_rep_points(fe.size());
    // the following table converts a dof i
    // to the rep index.
    std::vector<std::vector<types::global_dof_index> > dof_to_rep_index_table(fe.size());

    std::vector<unsigned int> n_rep_points (fe.size(), 0);

    for (unsigned int fe_index=0; fe_index<fe.size(); ++fe_index)
      {
        for (unsigned int i=0; i<fe[fe_index].dofs_per_cell; ++i)
          {
            bool representative=true;
            // the following loop is looped
            // the other way round to get
            // the minimal effort of
            // O(fe.dofs_per_cell) for multiple
            // support points that are placed
            // one after the other.
            for (unsigned int j=dofs_of_rep_points[fe_index].size(); j>0; --j)
              if (unit_support_points[fe_index][i]
                  == unit_support_points[fe_index][dofs_of_rep_points[fe_index][j-1]])
                {
                  dof_to_rep_index_table[fe_index].push_back(j-1);
                  representative=false;
                  break;
                }

            if (representative)
              {
                // rep_index=dofs_of_rep_points.size()
                dof_to_rep_index_table[fe_index].push_back(dofs_of_rep_points[fe_index].size());
                // dofs_of_rep_points[rep_index]=i
                dofs_of_rep_points[fe_index].push_back(i);
                ++n_rep_points[fe_index];
              }
          }

        Assert(dofs_of_rep_points[fe_index].size()==n_rep_points[fe_index],
               ExcInternalError());
        Assert(dof_to_rep_index_table[fe_index].size()==fe[fe_index].dofs_per_cell,
               ExcInternalError());
      }

    const unsigned int max_rep_points = *std::max_element (n_rep_points.begin(),
                                                           n_rep_points.end());
    std::vector<types::global_dof_index> dofs_on_cell (fe.max_dofs_per_cell());
    std::vector<Point<DH::space_dimension> >  rep_points (max_rep_points);

    // get space for the values of the
    // function at the rep support points.
    //
    // have two versions, one for system fe
    // and one for scalar ones, to take the
    // more efficient one respectively
    std::vector<std::vector<double> >         function_values_scalar(fe.size());
    std::vector<std::vector<Vector<double> > > function_values_system(fe.size());

    // Make a quadrature rule from support points
    // to feed it into FEValues
    hp::QCollection<dim> support_quadrature;
    for (unsigned int fe_index=0; fe_index<fe.size(); ++fe_index)
      support_quadrature.push_back (Quadrature<dim>(unit_support_points[fe_index]));

    // Transformed support points are computed by
    // FEValues
    hp::MappingCollection<dim,DH::space_dimension> mapping_collection (mapping);

    hp::FEValues<dim, DH::space_dimension> fe_values (mapping_collection,
                                                      fe, support_quadrature, update_quadrature_points);

    for (; cell!=endc; ++cell)
      if (cell->is_locally_owned())
        {
          const unsigned int fe_index = cell->active_fe_index();

          // for each cell:
          // get location of finite element
          // support_points
          fe_values.reinit(cell);
          const std::vector<Point<DH::space_dimension> > &support_points =
            fe_values.get_present_fe_values().get_quadrature_points();

          // pick out the representative
          // support points
          rep_points.resize (dofs_of_rep_points[fe_index].size());
          for (unsigned int j=0; j<dofs_of_rep_points[fe_index].size(); ++j)
            rep_points[j] = support_points[dofs_of_rep_points[fe_index][j]];

          // get indices of the dofs on this cell
          dofs_on_cell.resize (fe[fe_index].dofs_per_cell);
          cell->get_dof_indices (dofs_on_cell);


          if (fe_is_system)
            {
              // get function values at
              // these points. Here: get
              // all components
              function_values_system[fe_index]
              .resize (n_rep_points[fe_index],
                       Vector<double> (fe[fe_index].n_components()));
              function.vector_value_list (rep_points,
                                          function_values_system[fe_index]);
              // distribute the function
              // values to the global
              // vector
              for (unsigned int i=0; i<fe[fe_index].dofs_per_cell; ++i)
                {
                  const unsigned int component
                    = fe[fe_index].system_to_component_index(i).first;
                  const unsigned int rep_dof=dof_to_rep_index_table[fe_index][i];
                  vec(dofs_on_cell[i])
                    = function_values_system[fe_index][rep_dof](component);
                }
            }
          else
            {
              // get first component only,
              // which is the only component
              // in the function anyway
              function_values_scalar[fe_index].resize (n_rep_points[fe_index]);
              function.value_list (rep_points,
                                   function_values_scalar[fe_index],
                                   0);
              // distribute the function
              // values to the global
              // vector
              for (unsigned int i=0; i<fe[fe_index].dofs_per_cell; ++i)
                vec(dofs_on_cell[i])
                  = function_values_scalar[fe_index][dof_to_rep_index_table[fe_index][i]];
            }
        }
    perform_compress_insert(vec);
  }


  template <class VECTOR, class DH>
  void interpolate (const DH              &dof,
                    const Function<DH::space_dimension>   &function,
                    VECTOR                &vec)
  {
    interpolate(StaticMappingQ1<DH::dimension, DH::space_dimension>::mapping,
                dof, function, vec);
  }




  template <int dim, class InVector, class OutVector, int spacedim>
  void
  interpolate (const DoFHandler<dim,spacedim>           &dof_1,
               const DoFHandler<dim,spacedim>           &dof_2,
               const FullMatrix<double>        &transfer,
               const InVector                  &data_1,
               OutVector                       &data_2)
  {
    Vector<double> cell_data_1(dof_1.get_fe().dofs_per_cell);
    Vector<double> cell_data_2(dof_2.get_fe().dofs_per_cell);

    std::vector<short unsigned int> touch_count (dof_2.n_dofs(), 0); //TODO: check on datatype... kinda strange (UK)
    std::vector<types::global_dof_index>       local_dof_indices (dof_2.get_fe().dofs_per_cell);

    typename DoFHandler<dim,spacedim>::active_cell_iterator h = dof_1.begin_active();
    typename DoFHandler<dim,spacedim>::active_cell_iterator l = dof_2.begin_active();
    const typename DoFHandler<dim,spacedim>::cell_iterator endh = dof_1.end();

    for (; h != endh; ++h, ++l)
      {
        h->get_dof_values(data_1, cell_data_1);
        transfer.vmult(cell_data_2, cell_data_1);

        l->get_dof_indices (local_dof_indices);

        // distribute cell vector
        for (unsigned int j=0; j<dof_2.get_fe().dofs_per_cell; ++j)
          {
            data_2(local_dof_indices[j]) += cell_data_2(j);

            // count, how often we have
            // added to this dof
            Assert (touch_count[local_dof_indices[j]] < numbers::internal_face_boundary_id,
                    ExcInternalError());
            ++touch_count[local_dof_indices[j]];
          }
      }

    // compute the mean value of the
    // sum which we have placed in each
    // entry of the output vector
    for (unsigned int i=0; i<dof_2.n_dofs(); ++i)
      {
        Assert (touch_count[i] != 0,
                ExcInternalError());

        data_2(i) /= touch_count[i];
      }
  }


  namespace internal
  {
    void
    interpolate_zero_boundary_values (const dealii::DoFHandler<1>   &dof_handler,
                                      std::map<types::global_dof_index,double> &boundary_values)
    {
      // we only need to find the
      // left-most and right-most
      // vertex and query its vertex
      // dof indices. that's easy :-)
      for (unsigned int direction=0; direction<2; ++direction)
        {
          dealii::DoFHandler<1>::cell_iterator
          cell = dof_handler.begin(0);
          while (!cell->at_boundary(direction))
            cell = cell->neighbor(direction);

          for (unsigned int i=0; i<dof_handler.get_fe().dofs_per_vertex; ++i)
            boundary_values[cell->vertex_dof_index (direction, i)] = 0.;
        }
    }



    // codimension 1
    void
    interpolate_zero_boundary_values (const dealii::DoFHandler<1,2> &dof_handler,
                                      std::map<types::global_dof_index,double> &boundary_values)
    {
      // we only need to find the
      // left-most and right-most
      // vertex and query its vertex
      // dof indices. that's easy :-)
      for (unsigned int direction=0; direction<2; ++direction)
        {
          dealii::DoFHandler<1,2>::cell_iterator
          cell = dof_handler.begin(0);
          while (!cell->at_boundary(direction))
            cell = cell->neighbor(direction);

          for (unsigned int i=0; i<dof_handler.get_fe().dofs_per_vertex; ++i)
            boundary_values[cell->vertex_dof_index (direction, i)] = 0.;
        }
    }



    template <int dim, int spacedim>
    void
    interpolate_zero_boundary_values (const dealii::DoFHandler<dim,spacedim>       &dof_handler,
                                      std::map<types::global_dof_index,double> &boundary_values)
    {
      const FiniteElement<dim,spacedim> &fe = dof_handler.get_fe();

      // loop over all boundary faces
      // to get all dof indices of
      // dofs on the boundary. note
      // that in 3d there are cases
      // where a face is not at the
      // boundary, yet one of its
      // lines is, and we should
      // consider the degrees of
      // freedom on it as boundary
      // nodes. likewise, in 2d and
      // 3d there are cases where a
      // cell is only at the boundary
      // by one vertex. nevertheless,
      // since we do not support
      // boundaries with dimension
      // less or equal to dim-2, each
      // such boundary dof is also
      // found from some other face
      // that is actually wholly on
      // the boundary, not only by
      // one line or one vertex
      typename dealii::DoFHandler<dim,spacedim>::active_cell_iterator
      cell = dof_handler.begin_active(),
      endc = dof_handler.end();
      std::vector<types::global_dof_index> face_dof_indices (fe.dofs_per_face);
      for (; cell!=endc; ++cell)
        for (unsigned int f=0; f<GeometryInfo<dim>::faces_per_cell; ++f)
          if (cell->at_boundary(f))
            {
              cell->face(f)->get_dof_indices (face_dof_indices);
              for (unsigned int i=0; i<fe.dofs_per_face; ++i)
                // enter zero boundary values
                // for all boundary nodes
                //
                // we need not care about
                // vector valued elements here,
                // since we set all components
                boundary_values[face_dof_indices[i]] = 0.;
            }
    }
  }



  template <int dim, int spacedim,
           template <int,int> class DH,
           class Vector>
  void
  interpolate_to_different_mesh (const DH<dim, spacedim> &dof1,
                                 const Vector            &u1,
                                 const DH<dim, spacedim> &dof2,
                                 Vector                  &u2)
  {
    Assert(GridTools::have_same_coarse_mesh(dof1, dof2),
           ExcMessage ("The two containers must represent triangulations that "
                       "have the same coarse meshes"));

    InterGridMap<DH<dim, spacedim> > intergridmap;
    intergridmap.make_mapping(dof1, dof2);

    ConstraintMatrix dummy;
    dummy.close();

    interpolate_to_different_mesh(intergridmap, u1, dummy, u2);
  }



  template <int dim, int spacedim,
           template <int,int> class DH,
           class Vector>
  void
  interpolate_to_different_mesh (const DH<dim, spacedim> &dof1,
                                 const Vector            &u1,
                                 const DH<dim, spacedim> &dof2,
                                 const ConstraintMatrix  &constraints,
                                 Vector                  &u2)
  {
    Assert(GridTools::have_same_coarse_mesh(dof1, dof2),
           ExcMessage ("The two containers must represent triangulations that "
                       "have the same coarse meshes"));

    InterGridMap<DH<dim, spacedim> > intergridmap;
    intergridmap.make_mapping(dof1, dof2);

    interpolate_to_different_mesh(intergridmap, u1, constraints, u2);
  }



  template <int dim, int spacedim,
           template <int,int> class DH,
           class Vector>
  void
  interpolate_to_different_mesh (const InterGridMap<DH<dim, spacedim> > &intergridmap,
                                 const Vector                           &u1,
                                 const ConstraintMatrix                 &constraints,
                                 Vector                                 &u2)
  {
    const DH<dim, spacedim> &dof1 = intergridmap.get_source_grid();
    const DH<dim, spacedim> &dof2 = intergridmap.get_destination_grid();

    Assert(u1.size()==dof1.n_dofs(),
           ExcDimensionMismatch(u1.size(), dof1.n_dofs()));
    Assert(u2.size()==dof2.n_dofs(),
           ExcDimensionMismatch(u2.size(),dof2.n_dofs()));

    Vector cache;

    // Looping over the finest common
    // mesh, this means that source and
    // destination cells have to be on the
    // same level and at least one has to
    // be active.
    //
    // Therefor, loop over all cells
    // (active and inactive) of the source
    // grid ..
    typename DH<dim,spacedim>::cell_iterator       cell1 = dof1.begin();
    const typename DH<dim,spacedim>::cell_iterator endc1 = dof1.end();

    for (; cell1 != endc1; ++cell1)
      {
        const typename DH<dim,spacedim>::cell_iterator cell2 = intergridmap[cell1];

        // .. and skip if source and destination
        // cells are not on the same level ..
        if (cell1->level() != cell2->level())
          continue;
        // .. or none of them is active.
        if (!cell1->active() && !cell2->active())
          continue;

        Assert(cell1->get_fe().get_name() ==
               cell2->get_fe().get_name(),
               ExcMessage ("Source and destination cells need to use the same finite element"));

        cache.reinit(cell1->get_fe().dofs_per_cell);

        // Get and set the corresponding
        // dof_values by interpolation.
        cell1->get_interpolated_dof_values(u1, cache);
        cell2->set_dof_values_by_interpolation(cache, u2);
      }

    // Apply hanging node constraints.
    constraints.distribute(u2);
  }



  template <int dim, class VECTOR, int spacedim>
  void project (const Mapping<dim, spacedim>       &mapping,
                const DoFHandler<dim,spacedim>    &dof,
                const ConstraintMatrix   &constraints,
                const Quadrature<dim>    &quadrature,
                const Function<spacedim>      &function,
                VECTOR                   &vec_result,
                const bool                enforce_zero_boundary,
                const Quadrature<dim-1>  &q_boundary,
                const bool                project_to_boundary_first)
  {
    Assert (dof.get_fe().n_components() == function.n_components,
            ExcDimensionMismatch(dof.get_fe().n_components(),
                                 function.n_components));

    Assert (vec_result.size() == dof.n_dofs(),
            ExcDimensionMismatch (vec_result.size(), dof.n_dofs()));

    // make up boundary values
    std::map<types::global_dof_index,double> boundary_values;

    if (enforce_zero_boundary == true)
      // no need to project boundary
      // values, but enforce
      // homogeneous boundary values
      // anyway
      internal::
      interpolate_zero_boundary_values (dof, boundary_values);

    else
      // no homogeneous boundary values
      if (project_to_boundary_first == true)
        // boundary projection required
        {
          // set up a list of boundary
          // functions for the
          // different boundary
          // parts. We want the
          // function to hold on
          // all parts of the boundary
          typename FunctionMap<spacedim>::type boundary_functions;
          for (types::boundary_id c=0; c<numbers::internal_face_boundary_id; ++c)
            boundary_functions[c] = &function;
          project_boundary_values (dof, boundary_functions, q_boundary,
                                   boundary_values);
        }

    // set up mass matrix and right hand side
    Vector<double> vec (dof.n_dofs());
    SparsityPattern sparsity;

    // use csp to consume less memory and to
    // still be fast
    {
      CompressedSimpleSparsityPattern csp (dof.n_dofs(), dof.n_dofs());
      DoFTools::make_sparsity_pattern (dof, csp, constraints);

      sparsity.copy_from (csp);
    }

    SparseMatrix<double> mass_matrix (sparsity);
    Vector<double> tmp (mass_matrix.n());

    // create mass matrix and rhs at once,
    // which is faster.
    MatrixCreator::create_mass_matrix (mapping, dof, quadrature, mass_matrix,
                                       function, tmp);

    constraints.condense (mass_matrix);
    constraints.condense (tmp);
    if (boundary_values.size() != 0)
      MatrixTools::apply_boundary_values (boundary_values,
                                          mass_matrix, vec, tmp,
                                          true);
    // Allow for a maximum of 5*n
    // steps to reduce the residual by
    // 10^-12. n steps may not be
    // sufficient, since roundoff
    // errors may accumulate for badly
    // conditioned matrices
    ReductionControl        control(5*tmp.size(), 0., 1e-12, false, false);
    GrowingVectorMemory<> memory;
    SolverCG<>              cg(control,memory);

    PreconditionSSOR<> prec;
    prec.initialize(mass_matrix, 1.2);
    // solve
    cg.solve (mass_matrix, vec, tmp, prec);

    // distribute solution
    constraints.distribute (vec);

    // copy vec into vec_result. we
    // can't use ve_result itself
    // above, since it may be of
    // another type than Vector<double>
    // and that wouldn't necessarily go
    // together with the matrix and
    // other functions
    for (unsigned int i=0; i<vec.size(); ++i)
      vec_result(i) = vec(i);
  }


  template <int dim, class VECTOR, int spacedim>
  void project (const DoFHandler<dim,spacedim>    &dof,
                const ConstraintMatrix   &constraints,
                const Quadrature<dim>    &quadrature,
                const Function<spacedim>      &function,
                VECTOR                   &vec,
                const bool                enforce_zero_boundary,
                const Quadrature<dim-1>  &q_boundary,
                const bool                project_to_boundary_first)
  {
    project(StaticMappingQ1<dim,spacedim>::mapping, dof, constraints, quadrature, function, vec,
            enforce_zero_boundary, q_boundary, project_to_boundary_first);
  }




  template <int dim, int spacedim>
  void create_right_hand_side (const Mapping<dim, spacedim>    &mapping,
                               const DoFHandler<dim,spacedim> &dof_handler,
                               const Quadrature<dim> &quadrature,
                               const Function<spacedim>   &rhs_function,
                               Vector<double>        &rhs_vector)
  {
    const FiniteElement<dim,spacedim> &fe  = dof_handler.get_fe();
    Assert (fe.n_components() == rhs_function.n_components,
            ExcDimensionMismatch(fe.n_components(), rhs_function.n_components));
    Assert (rhs_vector.size() == dof_handler.n_dofs(),
            ExcDimensionMismatch(rhs_vector.size(), dof_handler.n_dofs()));
    rhs_vector = 0;

    UpdateFlags update_flags = UpdateFlags(update_values   |
                                           update_quadrature_points |
                                           update_JxW_values);
    FEValues<dim,spacedim> fe_values (mapping, fe, quadrature, update_flags);

    const unsigned int dofs_per_cell = fe_values.dofs_per_cell,
                       n_q_points    = fe_values.n_quadrature_points,
                       n_components  = fe.n_components();

    std::vector<types::global_dof_index> dofs (dofs_per_cell);
    Vector<double> cell_vector (dofs_per_cell);

    typename DoFHandler<dim,spacedim>::active_cell_iterator
    cell = dof_handler.begin_active(),
    endc = dof_handler.end();

    if (n_components==1)
      {
        std::vector<double> rhs_values(n_q_points);

        for (; cell!=endc; ++cell)
          {
            fe_values.reinit(cell);

            const std::vector<double> &weights   = fe_values.get_JxW_values ();
            rhs_function.value_list (fe_values.get_quadrature_points(),
                                     rhs_values);

            cell_vector = 0;
            for (unsigned int point=0; point<n_q_points; ++point)
              for (unsigned int i=0; i<dofs_per_cell; ++i)
                cell_vector(i) += rhs_values[point] *
                                  fe_values.shape_value(i,point) *
                                  weights[point];

            cell->get_dof_indices (dofs);

            for (unsigned int i=0; i<dofs_per_cell; ++i)
              rhs_vector(dofs[i]) += cell_vector(i);
          }

      }
    else
      {
        std::vector<Vector<double> > rhs_values(n_q_points,
                                                Vector<double>(n_components));

        for (; cell!=endc; ++cell)
          {
            fe_values.reinit(cell);

            const std::vector<double> &weights   = fe_values.get_JxW_values ();
            rhs_function.vector_value_list (fe_values.get_quadrature_points(),
                                            rhs_values);

            cell_vector = 0;
            // Use the faster code if the
            // FiniteElement is primitive
            if (fe.is_primitive ())
              {
                for (unsigned int point=0; point<n_q_points; ++point)
                  for (unsigned int i=0; i<dofs_per_cell; ++i)
                    {
                      const unsigned int component
                        = fe.system_to_component_index(i).first;

                      cell_vector(i) += rhs_values[point](component) *
                                        fe_values.shape_value(i,point) *
                                        weights[point];
                    }
              }
            else
              {
                // Otherwise do it the way
                // proposed for vector valued
                // elements
                for (unsigned int point=0; point<n_q_points; ++point)
                  for (unsigned int i=0; i<dofs_per_cell; ++i)
                    for (unsigned int comp_i = 0; comp_i < n_components; ++comp_i)
                      if (fe.get_nonzero_components(i)[comp_i])
                        {
                          cell_vector(i) += rhs_values[point](comp_i) *
                                            fe_values.shape_value_component(i,point,comp_i) *
                                            weights[point];
                        }
              }

            cell->get_dof_indices (dofs);

            for (unsigned int i=0; i<dofs_per_cell; ++i)
              rhs_vector(dofs[i]) += cell_vector(i);
          }
      }
  }



  template <int dim, int spacedim>
  void create_right_hand_side (const DoFHandler<dim,spacedim>    &dof_handler,
                               const Quadrature<dim>    &quadrature,
                               const Function<spacedim>      &rhs_function,
                               Vector<double>           &rhs_vector)
  {
    create_right_hand_side(StaticMappingQ1<dim,spacedim>::mapping, dof_handler, quadrature,
                           rhs_function, rhs_vector);
  }




  template <int dim, int spacedim>
  void create_right_hand_side (const hp::MappingCollection<dim,spacedim>    &mapping,
                               const hp::DoFHandler<dim,spacedim> &dof_handler,
                               const hp::QCollection<dim> &quadrature,
                               const Function<spacedim>   &rhs_function,
                               Vector<double>        &rhs_vector)
  {
    const hp::FECollection<dim,spacedim> &fe  = dof_handler.get_fe();
    Assert (fe.n_components() == rhs_function.n_components,
            ExcDimensionMismatch(fe.n_components(), rhs_function.n_components));
    Assert (rhs_vector.size() == dof_handler.n_dofs(),
            ExcDimensionMismatch(rhs_vector.size(), dof_handler.n_dofs()));
    rhs_vector = 0;

    UpdateFlags update_flags = UpdateFlags(update_values   |
                                           update_quadrature_points |
                                           update_JxW_values);
    hp::FEValues<dim,spacedim> x_fe_values (mapping, fe, quadrature, update_flags);

    const unsigned int n_components  = fe.n_components();

    std::vector<types::global_dof_index> dofs (fe.max_dofs_per_cell());
    Vector<double> cell_vector (fe.max_dofs_per_cell());

    typename hp::DoFHandler<dim,spacedim>::active_cell_iterator
    cell = dof_handler.begin_active(),
    endc = dof_handler.end();

    if (n_components==1)
      {
        std::vector<double> rhs_values;

        for (; cell!=endc; ++cell)
          {
            x_fe_values.reinit(cell);

            const FEValues<dim,spacedim> &fe_values = x_fe_values.get_present_fe_values();

            const unsigned int dofs_per_cell = fe_values.dofs_per_cell,
                               n_q_points    = fe_values.n_quadrature_points;
            rhs_values.resize (n_q_points);
            dofs.resize (dofs_per_cell);
            cell_vector.reinit (dofs_per_cell);

            const std::vector<double> &weights   = fe_values.get_JxW_values ();
            rhs_function.value_list (fe_values.get_quadrature_points(),
                                     rhs_values);

            cell_vector = 0;
            for (unsigned int point=0; point<n_q_points; ++point)
              for (unsigned int i=0; i<dofs_per_cell; ++i)
                cell_vector(i) += rhs_values[point] *
                                  fe_values.shape_value(i,point) *
                                  weights[point];

            cell->get_dof_indices (dofs);

            for (unsigned int i=0; i<dofs_per_cell; ++i)
              rhs_vector(dofs[i]) += cell_vector(i);
          }

      }
    else
      {
        std::vector<Vector<double> > rhs_values;

        for (; cell!=endc; ++cell)
          {
            x_fe_values.reinit(cell);

            const FEValues<dim,spacedim> &fe_values = x_fe_values.get_present_fe_values();

            const unsigned int dofs_per_cell = fe_values.dofs_per_cell,
                               n_q_points    = fe_values.n_quadrature_points;
            rhs_values.resize (n_q_points,
                               Vector<double>(n_components));
            dofs.resize (dofs_per_cell);
            cell_vector.reinit (dofs_per_cell);

            const std::vector<double> &weights   = fe_values.get_JxW_values ();
            rhs_function.vector_value_list (fe_values.get_quadrature_points(),
                                            rhs_values);

            cell_vector = 0;

            // Use the faster code if the
            // FiniteElement is primitive
            if (cell->get_fe().is_primitive ())
              {
                for (unsigned int point=0; point<n_q_points; ++point)
                  for (unsigned int i=0; i<dofs_per_cell; ++i)
                    {
                      const unsigned int component
                        = cell->get_fe().system_to_component_index(i).first;

                      cell_vector(i) += rhs_values[point](component) *
                                        fe_values.shape_value(i,point) *
                                        weights[point];
                    }
              }
            else
              {
                // Otherwise do it the way proposed
                // for vector valued elements
                for (unsigned int point=0; point<n_q_points; ++point)
                  for (unsigned int i=0; i<dofs_per_cell; ++i)
                    for (unsigned int comp_i = 0; comp_i < n_components; ++comp_i)
                      if (cell->get_fe().get_nonzero_components(i)[comp_i])
                        {
                          cell_vector(i) += rhs_values[point](comp_i) *
                                            fe_values.shape_value_component(i,point,comp_i) *
                                            weights[point];
                        }
              }

            cell->get_dof_indices (dofs);

            for (unsigned int i=0; i<dofs_per_cell; ++i)
              rhs_vector(dofs[i]) += cell_vector(i);
          }
      }
  }



  template <int dim, int spacedim>
  void create_right_hand_side (const hp::DoFHandler<dim,spacedim>    &dof_handler,
                               const hp::QCollection<dim>    &quadrature,
                               const Function<spacedim>      &rhs_function,
                               Vector<double>           &rhs_vector)
  {
    create_right_hand_side(hp::StaticMappingQ1<dim,spacedim>::mapping_collection,
                           dof_handler, quadrature,
                           rhs_function, rhs_vector);
  }




  template <int dim, int spacedim>
  void create_point_source_vector (const Mapping<dim, spacedim>       &mapping,
                                   const DoFHandler<dim,spacedim>    &dof_handler,
                                   const Point<spacedim>         &p,
                                   Vector<double>           &rhs_vector)
  {
    Assert (rhs_vector.size() == dof_handler.n_dofs(),
            ExcDimensionMismatch(rhs_vector.size(), dof_handler.n_dofs()));
    Assert (dof_handler.get_fe().n_components() == 1,
            ExcMessage ("This function only works for scalar finite elements"));

    rhs_vector = 0;

    std::pair<typename DoFHandler<dim,spacedim>::active_cell_iterator, Point<spacedim> >
    cell_point =
      GridTools::find_active_cell_around_point (mapping, dof_handler, p);

    Quadrature<dim> q(GeometryInfo<dim>::project_to_unit_cell(cell_point.second));

    FEValues<dim,spacedim> fe_values(mapping, dof_handler.get_fe(),
                                     q, UpdateFlags(update_values));
    fe_values.reinit(cell_point.first);

    const unsigned int dofs_per_cell = dof_handler.get_fe().dofs_per_cell;

    std::vector<types::global_dof_index> local_dof_indices (dofs_per_cell);
    cell_point.first->get_dof_indices (local_dof_indices);

    for (unsigned int i=0; i<dofs_per_cell; i++)
      rhs_vector(local_dof_indices[i]) =  fe_values.shape_value(i,0);
  }



  template <int dim, int spacedim>
  void create_point_source_vector (const DoFHandler<dim,spacedim>    &dof_handler,
                                   const Point<spacedim>         &p,
                                   Vector<double>           &rhs_vector)
  {
    create_point_source_vector(StaticMappingQ1<dim,spacedim>::mapping, dof_handler,
                               p, rhs_vector);
  }


  template <int dim, int spacedim>
  void create_point_source_vector (const hp::MappingCollection<dim,spacedim>       &mapping,
                                   const hp::DoFHandler<dim,spacedim>    &dof_handler,
                                   const Point<spacedim>         &p,
                                   Vector<double>           &rhs_vector)
  {
    Assert (rhs_vector.size() == dof_handler.n_dofs(),
            ExcDimensionMismatch(rhs_vector.size(), dof_handler.n_dofs()));
    Assert (dof_handler.get_fe().n_components() == 1,
            ExcMessage ("This function only works for scalar finite elements"));

    rhs_vector = 0;

    std::pair<typename hp::DoFHandler<dim,spacedim>::active_cell_iterator, Point<spacedim> >
    cell_point =
      GridTools::find_active_cell_around_point (mapping, dof_handler, p);

    Quadrature<dim> q(GeometryInfo<dim>::project_to_unit_cell(cell_point.second));

    FEValues<dim> fe_values(mapping[cell_point.first->active_fe_index()],
                            cell_point.first->get_fe(), q, UpdateFlags(update_values));
    fe_values.reinit(cell_point.first);

    const unsigned int dofs_per_cell = cell_point.first->get_fe().dofs_per_cell;

    std::vector<types::global_dof_index> local_dof_indices (dofs_per_cell);
    cell_point.first->get_dof_indices (local_dof_indices);

    for (unsigned int i=0; i<dofs_per_cell; i++)
      rhs_vector(local_dof_indices[i]) =  fe_values.shape_value(i,0);
  }



  template <int dim, int spacedim>
  void create_point_source_vector (const hp::DoFHandler<dim,spacedim>    &dof_handler,
                                   const Point<spacedim>         &p,
                                   Vector<double>           &rhs_vector)
  {
    create_point_source_vector(hp::StaticMappingQ1<dim>::mapping_collection,
                               dof_handler,
                               p, rhs_vector);
  }




  template <int dim, int spacedim>
  void create_point_source_vector (const Mapping<dim, spacedim>       &mapping,
                                   const DoFHandler<dim,spacedim>     &dof_handler,
                                   const Point<spacedim>              &p,
                                   const Point<dim>                   &orientation,
                                   Vector<double>                     &rhs_vector)
  {
    Assert (rhs_vector.size() == dof_handler.n_dofs(),
            ExcDimensionMismatch(rhs_vector.size(), dof_handler.n_dofs()));
    Assert (dof_handler.get_fe().n_components() == dim,
            ExcMessage ("This function only works for vector-valued finite elements."));

    rhs_vector = 0;

    std::pair<typename DoFHandler<dim,spacedim>::active_cell_iterator, Point<spacedim> >
    cell_point =
      GridTools::find_active_cell_around_point (mapping, dof_handler, p);

    Quadrature<dim> q(GeometryInfo<dim>::project_to_unit_cell(cell_point.second));

    const FEValuesExtractors::Vector vec (0);
    FEValues<dim,spacedim> fe_values(mapping, dof_handler.get_fe(),
                                     q, UpdateFlags(update_values));
    fe_values.reinit(cell_point.first);

    const unsigned int dofs_per_cell = dof_handler.get_fe().dofs_per_cell;

    std::vector<types::global_dof_index> local_dof_indices (dofs_per_cell);
    cell_point.first->get_dof_indices (local_dof_indices);

    for (unsigned int i=0; i<dofs_per_cell; i++)
      rhs_vector(local_dof_indices[i]) =  orientation * fe_values[vec].value(i,0);
  }



  template <int dim, int spacedim>
  void create_point_source_vector (const DoFHandler<dim,spacedim>    &dof_handler,
                                   const Point<spacedim>             &p,
                                   const Point<dim>                  &orientation,
                                   Vector<double>                    &rhs_vector)
  {
    create_point_source_vector(StaticMappingQ1<dim,spacedim>::mapping, dof_handler,
                               p, orientation, rhs_vector);
  }


  template <int dim, int spacedim>
  void create_point_source_vector (const hp::MappingCollection<dim,spacedim> &mapping,
                                   const hp::DoFHandler<dim,spacedim>        &dof_handler,
                                   const Point<spacedim>                     &p,
                                   const Point<dim>                          &orientation,
                                   Vector<double>                            &rhs_vector)
  {
    Assert (rhs_vector.size() == dof_handler.n_dofs(),
            ExcDimensionMismatch(rhs_vector.size(), dof_handler.n_dofs()));
    Assert (dof_handler.get_fe().n_components() == dim,
            ExcMessage ("This function only works for vector-valued finite elements."));

    rhs_vector = 0;

    std::pair<typename hp::DoFHandler<dim,spacedim>::active_cell_iterator, Point<spacedim> >
    cell_point =
      GridTools::find_active_cell_around_point (mapping, dof_handler, p);

    Quadrature<dim> q(GeometryInfo<dim>::project_to_unit_cell(cell_point.second));

    const FEValuesExtractors::Vector vec (0);
    FEValues<dim> fe_values(mapping[cell_point.first->active_fe_index()],
                            cell_point.first->get_fe(), q, UpdateFlags(update_values));
    fe_values.reinit(cell_point.first);

    const unsigned int dofs_per_cell = cell_point.first->get_fe().dofs_per_cell;

    std::vector<types::global_dof_index> local_dof_indices (dofs_per_cell);
    cell_point.first->get_dof_indices (local_dof_indices);

    for (unsigned int i=0; i<dofs_per_cell; i++)
      rhs_vector(local_dof_indices[i]) =  orientation * fe_values[vec].value(i,0);
  }



  template <int dim, int spacedim>
  void create_point_source_vector (const hp::DoFHandler<dim,spacedim>   &dof_handler,
                                   const Point<spacedim>                &p,
                                   const Point<dim>                     &orientation,
                                   Vector<double>                       &rhs_vector)
  {
    create_point_source_vector(hp::StaticMappingQ1<dim>::mapping_collection,
                               dof_handler,
                               p, orientation, rhs_vector);
  }



// separate implementation for 1D because otherwise we get linker errors since
// FEFaceValues<1> is not compiled
  template <>
  void
  create_boundary_right_hand_side (const Mapping<1,1> &,
                                   const DoFHandler<1,1> &,
                                   const Quadrature<0> &,
                                   const Function<1> &,
                                   Vector<double> &,
                                   const std::set<types::boundary_id> &)
  {
    Assert (false, ExcImpossibleInDim(1));
  }



  template <>
  void
  create_boundary_right_hand_side (const Mapping<1,2> &,
                                   const DoFHandler<1,2> &,
                                   const Quadrature<0> &,
                                   const Function<2> &,
                                   Vector<double> &,
                                   const std::set<types::boundary_id> &)
  {
    Assert (false, ExcImpossibleInDim(1));
  }



  template <int dim, int spacedim>
  void
  create_boundary_right_hand_side (const Mapping<dim, spacedim>      &mapping,
                                   const DoFHandler<dim,spacedim>   &dof_handler,
                                   const Quadrature<dim-1> &quadrature,
                                   const Function<spacedim>     &rhs_function,
                                   Vector<double>          &rhs_vector,
                                   const std::set<types::boundary_id> &boundary_indicators)
  {
    const FiniteElement<dim> &fe  = dof_handler.get_fe();
    Assert (fe.n_components() == rhs_function.n_components,
            ExcDimensionMismatch(fe.n_components(), rhs_function.n_components));
    Assert (rhs_vector.size() == dof_handler.n_dofs(),
            ExcDimensionMismatch(rhs_vector.size(), dof_handler.n_dofs()));

    rhs_vector = 0;

    UpdateFlags update_flags = UpdateFlags(update_values   |
                                           update_quadrature_points |
                                           update_JxW_values);
    FEFaceValues<dim> fe_values (mapping, fe, quadrature, update_flags);

    const unsigned int dofs_per_cell = fe_values.dofs_per_cell,
                       n_q_points    = fe_values.n_quadrature_points,
                       n_components  = fe.n_components();

    std::vector<types::global_dof_index> dofs (dofs_per_cell);
    Vector<double> cell_vector (dofs_per_cell);

    typename DoFHandler<dim,spacedim>::active_cell_iterator cell = dof_handler.begin_active(),
                                                            endc = dof_handler.end();

    if (n_components==1)
      {
        std::vector<double> rhs_values(n_q_points);

        for (; cell!=endc; ++cell)
          for (unsigned int face=0; face<GeometryInfo<dim>::faces_per_cell; ++face)
            if (cell->face(face)->at_boundary () &&
                (boundary_indicators.empty() ||
                 (boundary_indicators.find (cell->face(face)->boundary_indicator())
                  !=
                  boundary_indicators.end())))
              {
                fe_values.reinit(cell, face);

                const std::vector<double> &weights   = fe_values.get_JxW_values ();
                rhs_function.value_list (fe_values.get_quadrature_points(), rhs_values);

                cell_vector = 0;
                for (unsigned int point=0; point<n_q_points; ++point)
                  for (unsigned int i=0; i<dofs_per_cell; ++i)
                    cell_vector(i) += rhs_values[point] *
                                      fe_values.shape_value(i,point) *
                                      weights[point];

                cell->get_dof_indices (dofs);

                for (unsigned int i=0; i<dofs_per_cell; ++i)
                  rhs_vector(dofs[i]) += cell_vector(i);
              }
      }
    else
      {
        std::vector<Vector<double> > rhs_values(n_q_points, Vector<double>(n_components));

        for (; cell!=endc; ++cell)
          for (unsigned int face=0; face<GeometryInfo<dim>::faces_per_cell; ++face)
            if (cell->face(face)->at_boundary () &&
                (boundary_indicators.empty() ||
                 (boundary_indicators.find (cell->face(face)->boundary_indicator())
                  !=
                  boundary_indicators.end())))
              {
                fe_values.reinit(cell, face);

                const std::vector<double> &weights   = fe_values.get_JxW_values ();
                rhs_function.vector_value_list (fe_values.get_quadrature_points(), rhs_values);

                cell_vector = 0;

                // Use the faster code if the
                // FiniteElement is primitive
                if (fe.is_primitive ())
                  {
                    for (unsigned int point=0; point<n_q_points; ++point)
                      for (unsigned int i=0; i<dofs_per_cell; ++i)
                        {
                          const unsigned int component
                            = fe.system_to_component_index(i).first;

                          cell_vector(i) += rhs_values[point](component) *
                                            fe_values.shape_value(i,point) *
                                            weights[point];
                        }
                  }
                else
                  {
                    // And the full featured
                    // code, if vector valued
                    // FEs are used
                    for (unsigned int point=0; point<n_q_points; ++point)
                      for (unsigned int i=0; i<dofs_per_cell; ++i)
                        for (unsigned int comp_i = 0; comp_i < n_components; ++comp_i)
                          if (fe.get_nonzero_components(i)[comp_i])
                            {
                              cell_vector(i)
                              += rhs_values[point](comp_i) *
                                 fe_values.shape_value_component(i,point,comp_i) *
                                 weights[point];
                            }
                  }

                cell->get_dof_indices (dofs);

                for (unsigned int i=0; i<dofs_per_cell; ++i)
                  rhs_vector(dofs[i]) += cell_vector(i);
              }
      }
  }



  template <int dim, int spacedim>
  void
  create_boundary_right_hand_side (const DoFHandler<dim,spacedim>   &dof_handler,
                                   const Quadrature<dim-1> &quadrature,
                                   const Function<spacedim>     &rhs_function,
                                   Vector<double>          &rhs_vector,
                                   const std::set<types::boundary_id> &boundary_indicators)
  {
    create_boundary_right_hand_side(StaticMappingQ1<dim>::mapping, dof_handler,
                                    quadrature,
                                    rhs_function, rhs_vector,
                                    boundary_indicators);
  }



// separate implementation for 1D because otherwise we get linker errors since
// hp::FEFaceValues<1> is not compiled
  template <>
  void
  create_boundary_right_hand_side (const hp::MappingCollection<1,1> &,
                                   const hp::DoFHandler<1,1> &,
                                   const hp::QCollection<0> &,
                                   const Function<1> &,
                                   Vector<double> &,
                                   const std::set<types::boundary_id> &)
  {
    Assert (false, ExcImpossibleInDim(1));
  }



  template <>
  void
  create_boundary_right_hand_side (const hp::MappingCollection<1,2> &,
                                   const hp::DoFHandler<1,2> &,
                                   const hp::QCollection<0> &,
                                   const Function<2> &,
                                   Vector<double> &,
                                   const std::set<types::boundary_id> &)
  {
    Assert (false, ExcImpossibleInDim(1));
  }



  template <int dim, int spacedim>
  void
  create_boundary_right_hand_side (const hp::MappingCollection<dim,spacedim> &mapping,
                                   const hp::DoFHandler<dim,spacedim> &dof_handler,
                                   const hp::QCollection<dim-1>  &quadrature,
                                   const Function<spacedim>      &rhs_function,
                                   Vector<double>                &rhs_vector,
                                   const std::set<types::boundary_id> &boundary_indicators)
  {
    const hp::FECollection<dim> &fe  = dof_handler.get_fe();
    Assert (fe.n_components() == rhs_function.n_components,
            ExcDimensionMismatch(fe.n_components(), rhs_function.n_components));
    Assert (rhs_vector.size() == dof_handler.n_dofs(),
            ExcDimensionMismatch(rhs_vector.size(), dof_handler.n_dofs()));

    rhs_vector = 0;

    UpdateFlags update_flags = UpdateFlags(update_values   |
                                           update_quadrature_points |
                                           update_JxW_values);
    hp::FEFaceValues<dim> x_fe_values (mapping, fe, quadrature, update_flags);

    const unsigned int n_components  = fe.n_components();

    std::vector<types::global_dof_index> dofs (fe.max_dofs_per_cell());
    Vector<double> cell_vector (fe.max_dofs_per_cell());

    typename hp::DoFHandler<dim,spacedim>::active_cell_iterator
    cell = dof_handler.begin_active(),
    endc = dof_handler.end();

    if (n_components==1)
      {
        std::vector<double> rhs_values;

        for (; cell!=endc; ++cell)
          for (unsigned int face=0; face<GeometryInfo<dim>::faces_per_cell; ++face)
            if (cell->face(face)->at_boundary () &&
                (boundary_indicators.empty() ||
                 (boundary_indicators.find (cell->face(face)->boundary_indicator())
                  !=
                  boundary_indicators.end())))
              {
                x_fe_values.reinit(cell, face);

                const FEFaceValues<dim> &fe_values = x_fe_values.get_present_fe_values();

                const unsigned int dofs_per_cell = fe_values.dofs_per_cell,
                                   n_q_points    = fe_values.n_quadrature_points;
                rhs_values.resize (n_q_points);

                const std::vector<double> &weights   = fe_values.get_JxW_values ();
                rhs_function.value_list (fe_values.get_quadrature_points(), rhs_values);

                cell_vector = 0;
                for (unsigned int point=0; point<n_q_points; ++point)
                  for (unsigned int i=0; i<dofs_per_cell; ++i)
                    cell_vector(i) += rhs_values[point] *
                                      fe_values.shape_value(i,point) *
                                      weights[point];

                dofs.resize(dofs_per_cell);
                cell->get_dof_indices (dofs);

                for (unsigned int i=0; i<dofs_per_cell; ++i)
                  rhs_vector(dofs[i]) += cell_vector(i);
              }
      }
    else
      {
        std::vector<Vector<double> > rhs_values;

        for (; cell!=endc; ++cell)
          for (unsigned int face=0; face<GeometryInfo<dim>::faces_per_cell; ++face)
            if (cell->face(face)->at_boundary () &&
                (boundary_indicators.empty() ||
                 (boundary_indicators.find (cell->face(face)->boundary_indicator())
                  !=
                  boundary_indicators.end())))
              {
                x_fe_values.reinit(cell, face);

                const FEFaceValues<dim> &fe_values = x_fe_values.get_present_fe_values();

                const unsigned int dofs_per_cell = fe_values.dofs_per_cell,
                                   n_q_points    = fe_values.n_quadrature_points;
                rhs_values.resize (n_q_points, Vector<double>(n_components));

                const std::vector<double> &weights   = fe_values.get_JxW_values ();
                rhs_function.vector_value_list (fe_values.get_quadrature_points(), rhs_values);

                cell_vector = 0;

                // Use the faster code if the
                // FiniteElement is primitive
                if (cell->get_fe().is_primitive ())
                  {
                    for (unsigned int point=0; point<n_q_points; ++point)
                      for (unsigned int i=0; i<dofs_per_cell; ++i)
                        {
                          const unsigned int component
                            = cell->get_fe().system_to_component_index(i).first;

                          cell_vector(i) += rhs_values[point](component) *
                                            fe_values.shape_value(i,point) *
                                            weights[point];
                        }
                  }
                else
                  {
                    // And the full featured
                    // code, if vector valued
                    // FEs are used
                    for (unsigned int point=0; point<n_q_points; ++point)
                      for (unsigned int i=0; i<dofs_per_cell; ++i)
                        for (unsigned int comp_i = 0; comp_i < n_components; ++comp_i)
                          if (cell->get_fe().get_nonzero_components(i)[comp_i])
                            {
                              cell_vector(i)
                              += rhs_values[point](comp_i) *
                                 fe_values.shape_value_component(i,point,comp_i) *
                                 weights[point];
                            }
                  }
                dofs.resize(dofs_per_cell);
                cell->get_dof_indices (dofs);

                for (unsigned int i=0; i<dofs_per_cell; ++i)
                  rhs_vector(dofs[i]) += cell_vector(i);
              }
      }
  }



  template <int dim, int spacedim>
  void
  create_boundary_right_hand_side (const hp::DoFHandler<dim,spacedim> &dof_handler,
                                   const hp::QCollection<dim-1>  &quadrature,
                                   const Function<spacedim>      &rhs_function,
                                   Vector<double>                &rhs_vector,
                                   const std::set<types::boundary_id> &boundary_indicators)
  {
    create_boundary_right_hand_side(hp::StaticMappingQ1<dim>::mapping_collection,
                                    dof_handler, quadrature,
                                    rhs_function, rhs_vector,
                                    boundary_indicators);
  }



// ----------- interpolate_boundary_values for std::map --------------------

  namespace internal
  {
    // interpolate boundary values in
    // 1d. in higher dimensions, we
    // use FEValues to figure out
    // what to do on faces, but in 1d
    // faces are points and it is far
    // easier to simply work on
    // individual vertices
    template <class DH>
    static inline
    void interpolate_boundary_values (const Mapping<DH::dimension, DH::space_dimension> &,
                                      const DH                 &dof,
                                      const typename FunctionMap<DH::space_dimension>::type &function_map,
                                      std::map<types::global_dof_index,double> &boundary_values,
                                      const ComponentMask       &component_mask,
                                      const dealii::internal::int2type<1>)
    {
      const unsigned int dim = DH::dimension;
      const unsigned int spacedim=DH::space_dimension;

      Assert (component_mask.represents_n_components(dof.get_fe().n_components()),
              ExcMessage ("The number of components in the mask has to be either "
                          "zero or equal to the number of components in the finite "
                          "element."));

      // if for whatever reason we were
      // passed an empty map, return
      // immediately
      if (function_map.size() == 0)
        return;

      for (typename DH::active_cell_iterator cell = dof.begin_active();
           cell != dof.end(); ++cell)
        for (unsigned int direction=0;
             direction<GeometryInfo<dim>::faces_per_cell; ++direction)
          if (cell->at_boundary(direction)
              &&
              (function_map.find(cell->face(direction)->boundary_indicator()) != function_map.end()))
            {
              const Function<DH::space_dimension> &boundary_function
                = *function_map.find(cell->face(direction)->boundary_indicator())->second;

              // get the FE corresponding to this
              // cell
              const FiniteElement<dim,spacedim> &fe = cell->get_fe();
              Assert (fe.n_components() == boundary_function.n_components,
                      ExcDimensionMismatch(fe.n_components(),
                                           boundary_function.n_components));

              Assert (component_mask.n_selected_components(fe.n_components()) > 0,
                      ExcNoComponentSelected());

              // now set the value of
              // the vertex degree of
              // freedom. setting
              // also creates the
              // entry in the map if
              // it did not exist
              // beforehand
              //
              // save some time by
              // requesting values
              // only once for each
              // point, irrespective
              // of the number of
              // components of the
              // function
              dealii::Vector<double> function_values (fe.n_components());
              if (fe.n_components() == 1)
                function_values(0)
                  = boundary_function.value (cell->vertex(direction));
              else
                boundary_function.vector_value (cell->vertex(direction),
                                                function_values);

              for (unsigned int i=0; i<fe.dofs_per_vertex; ++i)
                if (component_mask[fe.face_system_to_component_index(i).first])
                  boundary_values[cell->
                                  vertex_dof_index(direction,i,
                                                   cell->active_fe_index())]
                    = function_values(fe.face_system_to_component_index(i).first);
            }
    }



    template <class DH>
    static inline
    void
    interpolate_boundary_values (const Mapping<DH::dimension, DH::space_dimension> &mapping,
                                 const DH                 &dof,
                                 const typename FunctionMap<DH::space_dimension>::type &function_map,
                                 std::map<types::global_dof_index,double> &boundary_values,
                                 const ComponentMask       &component_mask,
                                 const dealii::internal::int2type<DH::dimension>)
    {
      const unsigned int dim = DH::dimension;
      const unsigned int spacedim=DH::space_dimension;

      Assert (component_mask.represents_n_components(dof.get_fe().n_components()),
              ExcMessage ("The number of components in the mask has to be either "
                          "zero or equal to the number of components in the finite "
                          "element."));


      // if for whatever reason we were
      // passed an empty map, return
      // immediately
      if (function_map.size() == 0)
        return;

      Assert (function_map.find(numbers::internal_face_boundary_id) == function_map.end(),
              ExcInvalidBoundaryIndicator());

      const unsigned int        n_components = DoFTools::n_components(dof);
      const bool                fe_is_system = (n_components != 1);

      for (typename FunctionMap<spacedim>::type::const_iterator i=function_map.begin();
           i!=function_map.end(); ++i)
        Assert (n_components == i->second->n_components,
                ExcDimensionMismatch(n_components, i->second->n_components));

      // field to store the indices
      std::vector<types::global_dof_index> face_dofs;
      face_dofs.reserve (DoFTools::max_dofs_per_face(dof));

      std::vector<Point<spacedim> >  dof_locations;
      dof_locations.reserve (DoFTools::max_dofs_per_face(dof));

      // array to store the values of
      // the boundary function at the
      // boundary points. have two arrays
      // for scalar and vector functions
      // to use the more efficient one
      // respectively
      std::vector<double>          dof_values_scalar;
      std::vector<dealii::Vector<double> > dof_values_system;
      dof_values_scalar.reserve (DoFTools::max_dofs_per_face (dof));
      dof_values_system.reserve (DoFTools::max_dofs_per_face (dof));

      // before we start with the loop
      // over all cells create an
      // hp::FEValues object that holds
      // the interpolation points of all
      // finite elements that may ever be
      // in use
      dealii::hp::FECollection<dim,spacedim> finite_elements (dof.get_fe());
      dealii::hp::QCollection<dim-1>  q_collection;
      for (unsigned int f=0; f<finite_elements.size(); ++f)
        {
          const FiniteElement<dim,spacedim> &fe = finite_elements[f];

          // generate a quadrature rule
          // on the face from the unit
          // support points. this will be
          // used to obtain the
          // quadrature points on the
          // real cell's face
          //
          // to do this, we check whether
          // the FE has support points on
          // the face at all:
          if (fe.has_face_support_points())
            q_collection.push_back (Quadrature<dim-1>(fe.get_unit_face_support_points()));
          else
            {
              // if not, then we should
              // try a more clever
              // way. the idea is that a
              // finite element may not
              // offer support points for
              // all its shape functions,
              // but maybe only some. if
              // it offers support points
              // for the components we
              // are interested in in
              // this function, then
              // that's fine. if not, the
              // function we call in the
              // finite element will
              // raise an exception. the
              // support points for the
              // other shape functions
              // are left uninitialized
              // (well, initialized by
              // the default
              // constructor), since we
              // don't need them anyway.
              //
              // As a detour, we must
              // make sure we only query
              // face_system_to_component_index
              // if the index corresponds
              // to a primitive shape
              // function. since we know
              // that all the components
              // we are interested in are
              // primitive (by the above
              // check), we can safely
              // put such a check in
              // front
              std::vector<Point<dim-1> > unit_support_points (fe.dofs_per_face);

              for (unsigned int i=0; i<fe.dofs_per_face; ++i)
                if (fe.is_primitive (fe.face_to_cell_index(i,0)))
                  if (component_mask[fe.face_system_to_component_index(i).first]
                      == true)
                    unit_support_points[i] = fe.unit_face_support_point(i);

              q_collection.push_back (Quadrature<dim-1>(unit_support_points));
            }
        }
      // now that we have a q_collection
      // object with all the right
      // quadrature points, create an
      // hp::FEFaceValues object that we
      // can use to evaluate the boundary
      // values at
      dealii::hp::MappingCollection<dim,spacedim> mapping_collection (mapping);
      dealii::hp::FEFaceValues<dim,spacedim> x_fe_values (mapping_collection, finite_elements, q_collection,
                                                          update_quadrature_points);

      typename DH::active_cell_iterator cell = dof.begin_active(),
                                        endc = dof.end();
      for (; cell!=endc; ++cell)
        if (!cell->is_artificial())
          for (unsigned int face_no = 0; face_no < GeometryInfo<dim>::faces_per_cell;
               ++face_no)
            {
              const FiniteElement<dim,spacedim> &fe = cell->get_fe();

              // we can presently deal only with
              // primitive elements for boundary
              // values. this does not preclude
              // us using non-primitive elements
              // in components that we aren't
              // interested in, however. make
              // sure that all shape functions
              // that are non-zero for the
              // components we are interested in,
              // are in fact primitive
              for (unsigned int i=0; i<cell->get_fe().dofs_per_cell; ++i)
                {
                  const ComponentMask &nonzero_component_array
                    = cell->get_fe().get_nonzero_components (i);
                  for (unsigned int c=0; c<n_components; ++c)
                    if ((nonzero_component_array[c] == true)
                        &&
                        (component_mask[c] == true))
                      Assert (cell->get_fe().is_primitive (i),
                              ExcMessage ("This function can only deal with requested boundary "
                                          "values that correspond to primitive (scalar) base "
                                          "elements"));
                }

              const typename DH::face_iterator face = cell->face(face_no);
              const types::boundary_id boundary_component = face->boundary_indicator();

              // see if this face is
              // part of the
              // boundaries for which
              // we are supposed to
              // do something, and
              // also see if the
              // finite element in
              // use here has DoFs on
              // the face at all
              if ((function_map.find(boundary_component) != function_map.end())
                  &&
                  (cell->get_fe().dofs_per_face > 0))
                {
                  // face is of the right component
                  x_fe_values.reinit(cell, face_no);
                  const dealii::FEFaceValues<dim,spacedim> &fe_values =
                    x_fe_values.get_present_fe_values();

                  // get indices, physical location and
                  // boundary values of dofs on this
                  // face
                  face_dofs.resize (fe.dofs_per_face);
                  face->get_dof_indices (face_dofs, cell->active_fe_index());
                  const std::vector<Point<spacedim> > &dof_locations
                    = fe_values.get_quadrature_points ();

                  if (fe_is_system)
                    {
                      // resize
                      // array. avoid
                      // construction of a
                      // memory allocating
                      // temporary if
                      // possible
                      if (dof_values_system.size() < fe.dofs_per_face)
                        dof_values_system.resize (fe.dofs_per_face,
                                                  dealii::Vector<double>(fe.n_components()));
                      else
                        dof_values_system.resize (fe.dofs_per_face);

                      function_map.find(boundary_component)->second
                      ->vector_value_list (dof_locations, dof_values_system);

                      // enter those dofs
                      // into the list that
                      // match the
                      // component
                      // signature. avoid
                      // the usual
                      // complication that
                      // we can't just use
                      // *_system_to_component_index
                      // for non-primitive
                      // FEs
                      for (unsigned int i=0; i<face_dofs.size(); ++i)
                        {
                          unsigned int component;
                          if (fe.is_primitive())
                            component = fe.face_system_to_component_index(i).first;
                          else
                            {
                              // non-primitive
                              // case. make
                              // sure that
                              // this
                              // particular
                              // shape
                              // function
                              // _is_
                              // primitive,
                              // and get at
                              // it's
                              // component. use
                              // usual
                              // trick to
                              // transfer
                              // face dof
                              // index to
                              // cell dof
                              // index
                              const unsigned int cell_i
                                = (dim == 1 ?
                                   i
                                   :
                                   (dim == 2 ?
                                    (i<2*fe.dofs_per_vertex ? i : i+2*fe.dofs_per_vertex)
                                      :
                                      (dim == 3 ?
                                       (i<4*fe.dofs_per_vertex ?
                                        i
                                        :
                                        (i<4*fe.dofs_per_vertex+4*fe.dofs_per_line ?
                                         i+4*fe.dofs_per_vertex
                                         :
                                         i+4*fe.dofs_per_vertex+8*fe.dofs_per_line))
                                       :
                                       numbers::invalid_unsigned_int)));
                              Assert (cell_i < fe.dofs_per_cell, ExcInternalError());

                              // make sure
                              // that if
                              // this is
                              // not a
                              // primitive
                              // shape function,
                              // then all
                              // the
                              // corresponding
                              // components
                              // in the
                              // mask are
                              // not set
                              if (!fe.is_primitive(cell_i))
                                for (unsigned int c=0; c<n_components; ++c)
                                  if (fe.get_nonzero_components(cell_i)[c])
                                    Assert (component_mask[c] == false,
                                            FETools::ExcFENotPrimitive());

                              // let's pick
                              // the first
                              // of
                              // possibly
                              // more than
                              // one
                              // non-zero
                              // components. if
                              // shape
                              // function
                              // is
                              // non-primitive,
                              // then we
                              // will
                              // ignore the
                              // result in
                              // the
                              // following
                              // anyway,
                              // otherwise
                              // there's
                              // only one
                              // non-zero
                              // component
                              // which we
                              // will use
                              component = fe.get_nonzero_components(cell_i).first_selected_component();
                            }

                          if (component_mask[component] == true)
                            boundary_values[face_dofs[i]] = dof_values_system[i](component);
                        }
                    }
                  else
                    // fe has only one component,
                    // so save some computations
                  {
                      // get only the one component that
                      // this function has
                      dof_values_scalar.resize (fe.dofs_per_face);
                      function_map.find(boundary_component)->second
                      ->value_list (dof_locations, dof_values_scalar, 0);

                      // enter into list

                      for (unsigned int i=0; i<face_dofs.size(); ++i)
                        boundary_values[face_dofs[i]] = dof_values_scalar[i];
                    }
                }
            }
    } // end of interpolate_boundary_values
  } // end of namespace internal



  template <class DH>
  void

  interpolate_boundary_values (const Mapping<DH::dimension, DH::space_dimension>            &mapping,
                               const DH                 &dof,
                               const typename FunctionMap<DH::space_dimension>::type &function_map,
                               std::map<types::global_dof_index,double> &boundary_values,
                               const ComponentMask       &component_mask_)
  {
    internal::
    interpolate_boundary_values (mapping, dof, function_map, boundary_values,
                                 component_mask_,
                                 dealii::internal::int2type<DH::dimension>());
  }



  template <class DH>
  void
  interpolate_boundary_values (const Mapping<DH::dimension, DH::space_dimension>            &mapping,
                               const DH                 &dof,
                               const types::boundary_id            boundary_component,
                               const Function<DH::space_dimension>           &boundary_function,
                               std::map<types::global_dof_index,double> &boundary_values,
                               const ComponentMask       &component_mask)
  {
    typename FunctionMap<DH::space_dimension>::type function_map;
    function_map[boundary_component] = &boundary_function;
    interpolate_boundary_values (mapping, dof, function_map, boundary_values,
                                 component_mask);
  }



  template <class DH>
  void
  interpolate_boundary_values (const DH                 &dof,
                               const types::boundary_id            boundary_component,
                               const Function<DH::space_dimension>           &boundary_function,
                               std::map<types::global_dof_index,double> &boundary_values,
                               const ComponentMask       &component_mask)
  {
    interpolate_boundary_values(StaticMappingQ1<DH::dimension,DH::space_dimension>::mapping,
                                dof, boundary_component,
                                boundary_function, boundary_values, component_mask);
  }



  template <class DH>
  void
  interpolate_boundary_values (const DH                 &dof,
                               const typename FunctionMap<DH::space_dimension>::type &function_map,
                               std::map<types::global_dof_index,double> &boundary_values,
                               const ComponentMask       &component_mask)
  {
    interpolate_boundary_values(StaticMappingQ1<DH::dimension,DH::space_dimension>::mapping,
                                dof, function_map,
                                boundary_values, component_mask);
  }




// ----------- interpolate_boundary_values for ConstraintMatrix --------------



  template <class DH>
  void
  interpolate_boundary_values
  (const Mapping<DH::dimension, DH::space_dimension>     &mapping,
   const DH                                              &dof,
   const typename FunctionMap<DH::space_dimension>::type &function_map,
   ConstraintMatrix                                      &constraints,
   const ComponentMask                               &component_mask_)
  {
    std::map<types::global_dof_index,double> boundary_values;
    interpolate_boundary_values (mapping, dof, function_map,
                                 boundary_values, component_mask_);
    std::map<types::global_dof_index,double>::const_iterator boundary_value =
      boundary_values.begin();
    for ( ; boundary_value !=boundary_values.end(); ++boundary_value)
      {
        if (constraints.can_store_line (boundary_value->first)
            &&
            !constraints.is_constrained(boundary_value->first))
          {
            constraints.add_line (boundary_value->first);
            constraints.set_inhomogeneity (boundary_value->first,
                                           boundary_value->second);
          }
      }
  }



  template <class DH>
  void
  interpolate_boundary_values
  (const Mapping<DH::dimension, DH::space_dimension> &mapping,
   const DH                                          &dof,
   const types::boundary_id                                boundary_component,
   const Function<DH::space_dimension>               &boundary_function,
   ConstraintMatrix                                  &constraints,
   const ComponentMask                           &component_mask)
  {
    typename FunctionMap<DH::space_dimension>::type function_map;
    function_map[boundary_component] = &boundary_function;
    interpolate_boundary_values (mapping, dof, function_map, constraints,
                                 component_mask);
  }



  template <class DH>
  void
  interpolate_boundary_values
  (const DH                            &dof,
   const types::boundary_id                  boundary_component,
   const Function<DH::space_dimension> &boundary_function,
   ConstraintMatrix                    &constraints,
   const ComponentMask             &component_mask)
  {
    interpolate_boundary_values(StaticMappingQ1<DH::dimension,DH::space_dimension>::mapping,
                                dof, boundary_component,
                                boundary_function, constraints, component_mask);
  }



  template <class DH>
  void
  interpolate_boundary_values
  (const DH                                              &dof,
   const typename FunctionMap<DH::space_dimension>::type &function_map,
   ConstraintMatrix                                      &constraints,
   const ComponentMask                               &component_mask)
  {
    interpolate_boundary_values(StaticMappingQ1<DH::dimension,DH::space_dimension>::mapping,
                                dof, function_map,
                                constraints, component_mask);
  }




// -------- implementation for project_boundary_values with std::map --------

// separate implementations for 1D because otherwise we get linking errors
// because create_boundary_mass_matrix is not compiled for 1D
  template <>
  void
  project_boundary_values (const Mapping<1,1>         &mapping,
                           const DoFHandler<1,1>      &dof,
                           const FunctionMap<1>::type &boundary_functions,
                           const Quadrature<0> &,
                           std::map<types::global_dof_index,double> &boundary_values,
                           std::vector<unsigned int>   component_mapping)
  {
    Assert (component_mapping.size() == 0, ExcNotImplemented());
    // projection in 1d is equivalent
    // to interpolation
    interpolate_boundary_values (mapping, dof, boundary_functions,
                                 boundary_values, ComponentMask());
  }



  template <>
  void
  project_boundary_values (const Mapping<1,2>         &mapping,
                           const DoFHandler<1,2>      &dof,
                           const FunctionMap<2>::type &boundary_functions,
                           const Quadrature<0> &,
                           std::map<types::global_dof_index,double> &boundary_values,
                           std::vector<unsigned int>   component_mapping)
  {
    Assert (component_mapping.size() == 0, ExcNotImplemented());
    // projection in 1d is equivalent
    // to interpolation
    interpolate_boundary_values (mapping, dof, boundary_functions,
                                 boundary_values, ComponentMask());
  }




  template <int dim, int spacedim>
  void
  project_boundary_values (const Mapping<dim, spacedim>   &mapping,
                           const DoFHandler<dim, spacedim> &dof,
                           const typename FunctionMap<spacedim>::type &boundary_functions,
                           const Quadrature<dim-1>        &q,
<<<<<<< HEAD
                           std::map<types::global_dof_index,double>  &boundary_values,
=======
                           std::map<unsigned int,double>  &boundary_values,
>>>>>>> 1823cca4
                           std::vector<unsigned int>       component_mapping)
  {
//TODO:[?] In project_boundary_values, no condensation of sparsity
//    structures, matrices and right hand sides or distribution of
//    solution vectors is performed. This is ok for dim<3 because then
//    there are no constrained nodes on the boundary, but is not
//    acceptable for higher dimensions. Fix this.

    if (component_mapping.size() == 0)
      {
        AssertDimension (dof.get_fe().n_components(), boundary_functions.begin()->second->n_components);
        // I still do not see why i
        // should create another copy
        // here
        component_mapping.resize(dof.get_fe().n_components());
        for (unsigned int i= 0 ; i < component_mapping.size() ; ++i)
          component_mapping[i] = i;
      }
    else
      AssertDimension (dof.get_fe().n_components(), component_mapping.size());

    std::vector<types::global_dof_index> dof_to_boundary_mapping;
    std::set<types::boundary_id> selected_boundary_components;
    for (typename FunctionMap<spacedim>::type::const_iterator i=boundary_functions.begin();
         i!=boundary_functions.end(); ++i)
      selected_boundary_components.insert (i->first);

    DoFTools::map_dof_to_boundary_indices (dof, selected_boundary_components,
                                           dof_to_boundary_mapping);

    // Done if no degrees of freedom on the boundary
    if (dof.n_boundary_dofs (boundary_functions) == 0)
      return;

    // set up sparsity structure
    CompressedSparsityPattern c_sparsity(dof.n_boundary_dofs (boundary_functions),
                                         dof.n_boundary_dofs (boundary_functions));
    DoFTools::make_boundary_sparsity_pattern (dof,
                                              boundary_functions,
                                              dof_to_boundary_mapping,
                                              c_sparsity);
    SparsityPattern sparsity;
    sparsity.copy_from(c_sparsity);



    // note: for three or more dimensions, there
    // may be constrained nodes on the boundary
    // in this case the boundary mass matrix has
    // to be condensed and the solution is to
    // be distributed afterwards, which is not
    // yet implemented. The reason for this is
    // that we cannot simply use the condense
    // family of functions, since the matrices
    // and vectors do not use the global
    // numbering but rather the boundary
    // numbering, i.e. the condense function
    // needs to use another indirection. There
    // should be not many technical problems,
    // but it needs to be implemented
    if (dim>=3)
      {
#ifdef DEBUG
// Assert that there are no hanging nodes at the boundary
        int level = -1;
        for (typename DoFHandler<dim,spacedim>::active_cell_iterator cell = dof.begin_active();
             cell != dof.end(); ++cell)
          for (unsigned int f=0; f<GeometryInfo<dim>::faces_per_cell; ++f)
            {
              if (cell->at_boundary(f))
                {
                  if (level == -1)
                    level = cell->level();
                  else
                    {
                      Assert (level == cell->level(), ExcNotImplemented());
                    }
                }
            }
#endif
      }
    sparsity.compress();


    // make mass matrix and right hand side
    SparseMatrix<double> mass_matrix(sparsity);
    Vector<double>       rhs(sparsity.n_rows());


    MatrixCreator::create_boundary_mass_matrix (mapping, dof, q,
                                                mass_matrix, boundary_functions,
                                                rhs, dof_to_boundary_mapping, (const Function<spacedim> *) 0,
                                                component_mapping);

    // For certain weird elements,
    // there might be degrees of
    // freedom on the boundary, but
    // their shape functions do not
    // have support there. Let's
    // eliminate them here.

    // The Bogner-Fox-Schmidt element
    // is an example for those.

//TODO: Maybe we should figure out if the element really needs this

    FilteredMatrix<Vector<double> > filtered_mass_matrix(mass_matrix, true);
    FilteredMatrix<Vector<double> > filtered_precondition;
    std::vector<bool> excluded_dofs(mass_matrix.m(), false);

    double max_element = 0.;
    for (unsigned int i=0; i<mass_matrix.m(); ++i)
      if (mass_matrix.diag_element(i) > max_element)
        max_element = mass_matrix.diag_element(i);

    for (unsigned int i=0; i<mass_matrix.m(); ++i)
      if (mass_matrix.diag_element(i) < 1.e-8 * max_element)
        {
          filtered_mass_matrix.add_constraint(i, 0.);
          filtered_precondition.add_constraint(i, 0.);
          mass_matrix.diag_element(i) = 1.;
          excluded_dofs[i] = true;
        }

    Vector<double> boundary_projection (rhs.size());

    // Allow for a maximum of 5*n
    // steps to reduce the residual by
    // 10^-12. n steps may not be
    // sufficient, since roundoff
    // errors may accumulate for badly
    // conditioned matrices
    ReductionControl        control(5*rhs.size(), 0., 1.e-12, false, false);
    GrowingVectorMemory<> memory;
    SolverCG<>              cg(control,memory);

    PreconditionSSOR<> prec;
    prec.initialize(mass_matrix, 1.2);
    filtered_precondition.initialize(prec, true);
    // solve
    cg.solve (filtered_mass_matrix, boundary_projection, rhs, filtered_precondition);
    filtered_precondition.apply_constraints(boundary_projection, true);
    filtered_precondition.clear();
    // fill in boundary values
    for (unsigned int i=0; i<dof_to_boundary_mapping.size(); ++i)
      if (dof_to_boundary_mapping[i] != DoFHandler<dim,spacedim>::invalid_dof_index
          && ! excluded_dofs[dof_to_boundary_mapping[i]])
        {
          Assert(numbers::is_finite(boundary_projection(dof_to_boundary_mapping[i])), ExcNumberNotFinite());

          // this dof is on one of the
          // interesting boundary parts
          //
          // remember: i is the global dof
          // number, dof_to_boundary_mapping[i]
          // is the number on the boundary and
          // thus in the solution vector
          boundary_values[i] = boundary_projection(dof_to_boundary_mapping[i]);
        }
  }



  template <int dim, int spacedim>
  void
  project_boundary_values (const DoFHandler<dim,spacedim>    &dof,
                           const typename FunctionMap<spacedim>::type &boundary_functions,
                           const Quadrature<dim-1>  &q,
                           std::map<types::global_dof_index,double> &boundary_values,
                           std::vector<unsigned int> component_mapping)
  {
    project_boundary_values(StaticMappingQ1<dim,spacedim>::mapping, dof, boundary_functions, q,
                            boundary_values, component_mapping);
  }



// ----- implementation for project_boundary_values with ConstraintMatrix -----



  template <int dim, int spacedim>
  void
  project_boundary_values (const Mapping<dim, spacedim>       &mapping,
                           const DoFHandler<dim,spacedim>    &dof,
                           const typename FunctionMap<spacedim>::type &boundary_functions,
                           const Quadrature<dim-1>  &q,
                           ConstraintMatrix &constraints,
                           std::vector<unsigned int> component_mapping)
  {
    std::map<types::global_dof_index,double> boundary_values;
    project_boundary_values (mapping, dof, boundary_functions, q,
                             boundary_values, component_mapping);
    std::map<types::global_dof_index,double>::const_iterator boundary_value =
      boundary_values.begin();
    for ( ; boundary_value !=boundary_values.end(); ++boundary_value)
      {
        if (!constraints.is_constrained(boundary_value->first))
          {
            constraints.add_line (boundary_value->first);
            constraints.set_inhomogeneity (boundary_value->first,
                                           boundary_value->second);
          }
      }
  }



  template <int dim, int spacedim>
  void
  project_boundary_values (const DoFHandler<dim,spacedim>    &dof,
                           const typename FunctionMap<spacedim>::type &boundary_functions,
                           const Quadrature<dim-1>  &q,
                           ConstraintMatrix &constraints,
                           std::vector<unsigned int> component_mapping)
  {
    project_boundary_values(StaticMappingQ1<dim,spacedim>::mapping, dof, boundary_functions, q,
                            constraints, component_mapping);
  }




  namespace internal
  {
    /**
     * A structure that stores the dim DoF
     * indices that correspond to a
     * vector-valued quantity at a single
     * support point.
     */
    template <int dim>
    struct VectorDoFTuple
    {
      types::global_dof_index dof_indices[dim];

      VectorDoFTuple ()
      {
        for (unsigned int i=0; i<dim; ++i)
          dof_indices[i] = numbers::invalid_unsigned_int;
      }


      bool operator < (const VectorDoFTuple<dim> &other) const
      {
        for (unsigned int i=0; i<dim; ++i)
          if (dof_indices[i] < other.dof_indices[i])
            return true;
          else if (dof_indices[i] > other.dof_indices[i])
            return false;
        return false;
      }

      bool operator == (const VectorDoFTuple<dim> &other) const
      {
        for (unsigned int i=0; i<dim; ++i)
          if (dof_indices[i] != other.dof_indices[i])
            return false;

        return true;
      }

      bool operator != (const VectorDoFTuple<dim> &other) const
      {
        return ! (*this == other);
      }
    };



    /**
     * Add the constraint
     * $\vec n \cdot \vec u = 0$
     * to the list of constraints.
     *
     * Here, $\vec u$ is represented
     * by the set of given DoF
     * indices, and $\vec n$ by the
     * vector specified as the second
     * argument.
     *
     * The function does not add constraints
     * if a degree of freedom is already
     * constrained in the constraints object.
     */
    template <int dim>
    void
    add_constraint (const VectorDoFTuple<dim> &dof_indices,
                    const Tensor<1,dim>       &constraining_vector,
                    ConstraintMatrix          &constraints)
    {

      // choose the DoF that has the
      // largest component in the
      // constraining_vector as the
      // one to be constrained as
      // this makes the process
      // stable in cases where the
      // constraining_vector has the
      // form n=(1,0) or n=(0,1)
      //
      // we get constraints of the form
      //   x0 = a_1*x1 + a2*x2 + ...
      // if one of the weights is
      // essentially zero then skip
      // this part. the ConstraintMatrix
      // can also deal with cases like
      //   x0 = 0
      // if necessary
      //
      // there is a problem if we have a
      // normal vector of the form
      // (a,a,small) or (a,a,a). Depending on
      // round-off we may choose the first or
      // second component (or third, in the
      // latter case) as the largest one, and
      // depending on our choice one or
      // another degree of freedom will be
      // constrained. On a single processor
      // this is not much of a problem, but
      // it's a nightmare when we run in
      // parallel and two processors disagree
      // on which DoF should be
      // constrained. This led to an
      // incredibly difficult to find bug in
      // step-32 when running in parallel
      // with 9 or more processors.
      //
      // in practice, such normal vectors of
      // the form (a,a,small) or (a,a,a)
      // happen not infrequently since they
      // lie on the diagonals where vertices
      // frequently happen to land upon mesh
      // refinement if one starts from a
      // symmetric and regular body. we work
      // around this problem in the following
      // way: if we have a normal vector of
      // the form (a,b) (similarly algorithm
      // in 3d), we choose 'a' as the largest
      // coefficient not if a>b but if
      // a>b+1e-10. this shifts the problem
      // away from the frequently visited
      // diagonal to a line that is off the
      // diagonal. there will of course be
      // problems where the exact values of a
      // and b differ by exactly 1e-10 and we
      // get into the same instability, but
      // from a practical viewpoint such
      // problems should be much rarer. in
      // particular, meshes have to be very
      // very fine for a vertex to land on
      // this line if the original body had a
      // vertex on the diagonal as well
      switch (dim)
        {
        case 2:
        {
          if (std::fabs(constraining_vector[0]) > std::fabs(constraining_vector[1]) + 1e-10)
            {
              if (!constraints.is_constrained(dof_indices.dof_indices[0])
                  &&
                  constraints.can_store_line(dof_indices.dof_indices[0]))
                {
                  constraints.add_line (dof_indices.dof_indices[0]);

                  if (std::fabs (constraining_vector[1]/constraining_vector[0])
                      > std::numeric_limits<double>::epsilon())
                    constraints.add_entry (dof_indices.dof_indices[0],
                                           dof_indices.dof_indices[1],
                                           -constraining_vector[1]/constraining_vector[0]);
                }
            }
          else
            {
              if (!constraints.is_constrained(dof_indices.dof_indices[1])
                  &&
                  constraints.can_store_line(dof_indices.dof_indices[1]))
                {
                  constraints.add_line (dof_indices.dof_indices[1]);

                  if (std::fabs (constraining_vector[0]/constraining_vector[1])
                      > std::numeric_limits<double>::epsilon())
                    constraints.add_entry (dof_indices.dof_indices[1],
                                           dof_indices.dof_indices[0],
                                           -constraining_vector[0]/constraining_vector[1]);
                }
            }
          break;
        }

        case 3:
        {
          if ((std::fabs(constraining_vector[0]) >= std::fabs(constraining_vector[1])+1e-10)
              &&
              (std::fabs(constraining_vector[0]) >= std::fabs(constraining_vector[2])+2e-10))
            {
              if (!constraints.is_constrained(dof_indices.dof_indices[0])
                  &&
                  constraints.can_store_line(dof_indices.dof_indices[0]))
                {
                  constraints.add_line (dof_indices.dof_indices[0]);

                  if (std::fabs (constraining_vector[1]/constraining_vector[0])
                      > std::numeric_limits<double>::epsilon())
                    constraints.add_entry (dof_indices.dof_indices[0],
                                           dof_indices.dof_indices[1],
                                           -constraining_vector[1]/constraining_vector[0]);

                  if (std::fabs (constraining_vector[2]/constraining_vector[0])
                      > std::numeric_limits<double>::epsilon())
                    constraints.add_entry (dof_indices.dof_indices[0],
                                           dof_indices.dof_indices[2],
                                           -constraining_vector[2]/constraining_vector[0]);
                }
            }
          else if ((std::fabs(constraining_vector[1])+1e-10 >= std::fabs(constraining_vector[0]))
                   &&
                   (std::fabs(constraining_vector[1]) >= std::fabs(constraining_vector[2])+1e-10))
            {
              if (!constraints.is_constrained(dof_indices.dof_indices[1])
                  &&
                  constraints.can_store_line(dof_indices.dof_indices[1]))
                {
                  constraints.add_line (dof_indices.dof_indices[1]);

                  if (std::fabs (constraining_vector[0]/constraining_vector[1])
                      > std::numeric_limits<double>::epsilon())
                    constraints.add_entry (dof_indices.dof_indices[1],
                                           dof_indices.dof_indices[0],
                                           -constraining_vector[0]/constraining_vector[1]);

                  if (std::fabs (constraining_vector[2]/constraining_vector[1])
                      > std::numeric_limits<double>::epsilon())
                    constraints.add_entry (dof_indices.dof_indices[1],
                                           dof_indices.dof_indices[2],
                                           -constraining_vector[2]/constraining_vector[1]);
                }
            }
          else
            {
              if (!constraints.is_constrained(dof_indices.dof_indices[2])
                  &&
                  constraints.can_store_line(dof_indices.dof_indices[2]))
                {
                  constraints.add_line (dof_indices.dof_indices[2]);

                  if (std::fabs (constraining_vector[0]/constraining_vector[2])
                      > std::numeric_limits<double>::epsilon())
                    constraints.add_entry (dof_indices.dof_indices[2],
                                           dof_indices.dof_indices[0],
                                           -constraining_vector[0]/constraining_vector[2]);

                  if (std::fabs (constraining_vector[1]/constraining_vector[2])
                      > std::numeric_limits<double>::epsilon())
                    constraints.add_entry (dof_indices.dof_indices[2],
                                           dof_indices.dof_indices[1],
                                           -constraining_vector[1]/constraining_vector[2]);
                }
            }

          break;
        }

        default:
          Assert (false, ExcNotImplemented());
        }
    }


    /**
     * Add the constraint $\vec u \|
     * \vec t$ to the list of
     * constraints. In 2d, this is a
     * single constraint, in 3d these
     * are two constraints
     *
     * Here, $\vec u$ is represented
     * by the set of given DoF
     * indices, and $\vec t$ by the
     * vector specified as the second
     * argument.
     *
     * The function does not add constraints
     * if a degree of freedom is already
     * constrained in the constraints object.
     */
    template <int dim>
    void
    add_tangentiality_constraints (const VectorDoFTuple<dim> &dof_indices,
                                   const Tensor<1,dim>       &tangent_vector,
                                   ConstraintMatrix          &constraints)
    {

      // choose the DoF that has the
      // largest component in the
      // tangent_vector as the
      // independent component, and
      // then constrain the others to
      // it. specifically, if, say,
      // component 0 of the tangent
      // vector t is largest by
      // magnitude, then
      // x1=t[1]/t[0]*x_0, etc.
      types::global_dof_index largest_component = 0;
      for (unsigned int d=1; d<dim; ++d)
        if (std::fabs(tangent_vector[d]) > std::fabs(tangent_vector[largest_component]) + 1e-10)
          largest_component = d;

      // then constrain all of the
      // other degrees of freedom in
      // terms of the one just found
      for (unsigned int d=0; d<dim; ++d)
        if (d != largest_component)
          if (!constraints.is_constrained(dof_indices.dof_indices[d])
              &&
              constraints.can_store_line(dof_indices.dof_indices[d]))
            {
              constraints.add_line (dof_indices.dof_indices[d]);

              if (std::fabs (tangent_vector[d]/tangent_vector[largest_component])
                  > std::numeric_limits<double>::epsilon())
                constraints.add_entry (dof_indices.dof_indices[d],
                                       dof_indices.dof_indices[largest_component],
                                       tangent_vector[d]/tangent_vector[largest_component]);
            }
    }



    /**
     * Given a vector, compute a set
     * of dim-1 vectors that are
     * orthogonal to the first one
     * and mutually orthonormal as
     * well.
     */
    template <int dim>
    void
    compute_orthonormal_vectors (const Tensor<1,dim> &vector,
                                 Tensor<1,dim> (&orthonormals)[dim-1])
    {
      switch (dim)
        {
        case 3:
        {
          // to do this in 3d, take
          // one vector that is
          // guaranteed to be not
          // aligned with the
          // average tangent and
          // form the cross
          // product. this yields
          // one vector that is
          // certainly
          // perpendicular to the
          // tangent; then take the
          // cross product between
          // this vector and the
          // tangent and get one
          // vector that is
          // perpendicular to both

          // construct a
          // temporary vector
          // by swapping the
          // larger two
          // components and
          // flipping one
          // sign; this can
          // not be collinear
          // with the average
          // tangent
          Tensor<1,dim> tmp = vector;
          if ((std::fabs(tmp[0]) > std::fabs(tmp[1]))
              &&
              (std::fabs(tmp[0]) > std::fabs(tmp[2])))
            {
              // entry zero
              // is the
              // largest
              if ((std::fabs(tmp[1]) > std::fabs(tmp[2])))
                std::swap (tmp[0], tmp[1]);
              else
                std::swap (tmp[0], tmp[2]);

              tmp[0] *= -1;
            }
          else if ((std::fabs(tmp[1]) > std::fabs(tmp[0]))
                   &&
                   (std::fabs(tmp[1]) > std::fabs(tmp[2])))
            {
              // entry one
              // is the
              // largest
              if ((std::fabs(tmp[0]) > std::fabs(tmp[2])))
                std::swap (tmp[1], tmp[0]);
              else
                std::swap (tmp[1], tmp[2]);

              tmp[1] *= -1;
            }
          else
            {
              // entry two
              // is the
              // largest
              if ((std::fabs(tmp[0]) > std::fabs(tmp[1])))
                std::swap (tmp[2], tmp[0]);
              else
                std::swap (tmp[2], tmp[1]);

              tmp[2] *= -1;
            }

          // make sure the two vectors
          // are indeed not collinear
          Assert (std::fabs(vector * tmp / vector.norm() / tmp.norm())
                  <
                  (1-1e-12),
                  ExcInternalError());

          // now compute the
          // two normals
          cross_product (orthonormals[0], vector, tmp);
          cross_product (orthonormals[1], vector, orthonormals[0]);

          break;
        }

        default:
          Assert (false, ExcNotImplemented());
        }
    }
  }


  namespace internals
  {
    // This function computes the
    // projection of the boundary
    // function on edges for 3D.
    template<typename cell_iterator>
    void
    compute_edge_projection (const cell_iterator &cell,
                             const unsigned int face,
                             const unsigned int line,
                             hp::FEValues<3> &hp_fe_values,
                             const Function<3> &boundary_function,
                             const unsigned int first_vector_component,
                             std::vector<double> &dof_values,
                             std::vector<bool> &dofs_processed)
    {
      const double tol = 0.5 * cell->get_fe ().degree * 1e-13 / cell->face (face)->line (line)->diameter ();
      const unsigned int dim = 3;
      const unsigned int spacedim = 3;

      hp_fe_values.reinit
      (cell,
       (cell->active_fe_index () * GeometryInfo<dim>::faces_per_cell + face)
       * GeometryInfo<dim>::lines_per_face + line);

      // Initialize the required
      // objects.
      const FEValues<dim> &
      fe_values = hp_fe_values.get_present_fe_values ();
      const FiniteElement<dim> &fe = cell->get_fe ();
      const std::vector< DerivativeForm<1,dim,spacedim> > &
      jacobians = fe_values.get_jacobians ();
      const std::vector<Point<dim> > &
      quadrature_points = fe_values.get_quadrature_points ();

      std::vector<Point<dim> > tangentials (fe_values.n_quadrature_points);
      std::vector<Vector<double> > values (fe_values.n_quadrature_points,
                                           Vector<double> (fe.n_components ()));

      // Get boundary function values
      // at quadrature points.
      boundary_function.vector_value_list (quadrature_points, values);

      const std::vector<Point<dim> > &
      reference_quadrature_points = fe_values.get_quadrature ().get_points ();
      std::pair<unsigned int, unsigned int> base_indices (0, 0);

      if (dynamic_cast<const FESystem<dim>*> (&cell->get_fe ()) != 0)
        {
          unsigned int fe_index = 0;
          unsigned int fe_index_old = 0;
          unsigned int i = 0;

          for (; i < fe.n_base_elements (); ++i)
            {
              fe_index_old = fe_index;
              fe_index += fe.element_multiplicity (i) * fe.base_element (i).n_components ();

              if (fe_index >= first_vector_component)
                break;
            }

          base_indices.first = i;
          base_indices.second = (first_vector_component - fe_index_old) / fe.base_element (i).n_components ();
        }

      // coordinate directions of
      // the edges of the face.
      const unsigned int
      edge_coordinate_direction
      [GeometryInfo<dim>::faces_per_cell]
      [GeometryInfo<dim>::lines_per_face]
      = { { 2, 2, 1, 1 },
        { 2, 2, 1, 1 },
        { 0, 0, 2, 2 },
        { 0, 0, 2, 2 },
        { 1, 1, 0, 0 },
        { 1, 1, 0, 0 }
      };
      const FEValuesExtractors::Vector vec (first_vector_component);

      // The interpolation for the
      // lowest order edge shape
      // functions is just the mean
      // value of the tangential
      // components of the boundary
      // function on the edge.
      for (unsigned int q_point = 0; q_point < fe_values.n_quadrature_points;
           ++q_point)
        {
          // Therefore compute the
          // tangential of the edge at
          // the quadrature point.
          Point<dim> shifted_reference_point_1 = reference_quadrature_points[q_point];
          Point<dim> shifted_reference_point_2 = reference_quadrature_points[q_point];

          shifted_reference_point_1 (edge_coordinate_direction[face][line]) += tol;
          shifted_reference_point_2 (edge_coordinate_direction[face][line]) -= tol;
          tangentials[q_point]
            = (0.5 *
               (fe_values.get_mapping ()
                .transform_unit_to_real_cell (cell,
                                              shifted_reference_point_1)
                -
                fe_values.get_mapping ()
                .transform_unit_to_real_cell (cell,
                                              shifted_reference_point_2))
               / tol);
          tangentials[q_point]
          /= std::sqrt (tangentials[q_point].square ());

          // Compute the degrees of
          // freedom.
          for (unsigned int i = 0; i < fe.dofs_per_face; ++i)
            if (((dynamic_cast<const FESystem<dim>*> (&fe) != 0)
                 && (fe.system_to_base_index (fe.face_to_cell_index (i, face)).first == base_indices)
                 && (fe.base_element (base_indices.first).face_to_cell_index (line * fe.degree, face)
                     <= fe.system_to_base_index (fe.face_to_cell_index (i, face)).second)
                 && (fe.system_to_base_index (fe.face_to_cell_index (i, face)).second
                     <= fe.base_element (base_indices.first).face_to_cell_index
                     ((line + 1) * fe.degree - 1, face)))
                || ((dynamic_cast<const FE_Nedelec<dim>*> (&fe) != 0) && (line * fe.degree <= i)
                    && (i < (line + 1) * fe.degree)))
              {
                dof_values[i]
                += (fe_values.JxW (q_point)
                    * (values[q_point] (first_vector_component) * tangentials[q_point] (0)
                       + values[q_point] (first_vector_component + 1) * tangentials[q_point] (1)
                       + values[q_point] (first_vector_component + 2) * tangentials[q_point] (2))
                    * (fe_values[vec].value (fe.face_to_cell_index (i, face), q_point) * tangentials[q_point])
                    / std::sqrt (jacobians[q_point][0][edge_coordinate_direction[face][line]]
                                 * jacobians[q_point][0][edge_coordinate_direction[face][line]]
                                 + jacobians[q_point][1][edge_coordinate_direction[face][line]]
                                 * jacobians[q_point][1][edge_coordinate_direction[face][line]]
                                 + jacobians[q_point][2][edge_coordinate_direction[face][line]]
                                 * jacobians[q_point][2][edge_coordinate_direction[face][line]]));

                if (q_point == 0)
                  dofs_processed[i] = true;
              }
        }
    }

    // dummy implementation of above
    // function for all other
    // dimensions
    template<int dim, typename cell_iterator>
    void
    compute_edge_projection (const cell_iterator &,
                             const unsigned int,
                             const unsigned int,
                             hp::FEValues<dim> &,
                             const Function<dim> &,
                             const unsigned int,
                             std::vector<double> &,
                             std::vector<bool> &)
    {
      Assert (false, ExcInternalError ());
    }

    // This function computes the
    // projection of the boundary
    // function on the interior of
    // faces.
    template<int dim, typename cell_iterator>
    void
    compute_face_projection_curl_conforming (const cell_iterator &cell,
                                             const unsigned int face,
                                             hp::FEValues<dim> &hp_fe_values,
                                             const Function<dim> &boundary_function,
                                             const unsigned int first_vector_component,
                                             std::vector<double> &dof_values,
                                             std::vector<bool> &dofs_processed)
    {
      const unsigned int spacedim = dim;
      hp_fe_values.reinit (cell, cell->active_fe_index ()
                           * GeometryInfo<dim>::faces_per_cell + face);
      // Initialize the required
      // objects.
      const FEValues<dim> &
      fe_values = hp_fe_values.get_present_fe_values ();
      const FiniteElement<dim> &fe = cell->get_fe ();
      const std::vector< DerivativeForm<1,dim,spacedim> > &
      jacobians = fe_values.get_jacobians ();
      const std::vector<Point<dim> > &
      quadrature_points = fe_values.get_quadrature_points ();
      const unsigned int degree = fe.degree - 1;
      std::pair<unsigned int, unsigned int> base_indices (0, 0);

      if (dynamic_cast<const FESystem<dim>*> (&cell->get_fe ()) != 0)
        {
          unsigned int fe_index = 0;
          unsigned int fe_index_old = 0;
          unsigned int i = 0;

          for (; i < fe.n_base_elements (); ++i)
            {
              fe_index_old = fe_index;
              fe_index += fe.element_multiplicity (i) * fe.base_element (i).n_components ();

              if (fe_index >= first_vector_component)
                break;
            }

          base_indices.first = i;
          base_indices.second = (first_vector_component - fe_index_old) / fe.base_element (i).n_components ();
        }

      std::vector<Vector<double> >
      values (fe_values.n_quadrature_points, Vector<double> (fe.n_components ()));

      // Get boundary function
      // values at quadrature
      // points.
      boundary_function.vector_value_list (quadrature_points, values);

      switch (dim)
        {
        case 2:
        {
          std::vector<Point<dim> >
          tangentials (fe_values.n_quadrature_points);

          const std::vector<Point<dim> > &
          reference_quadrature_points = fe_values.get_quadrature ().get_points ();

          // coordinate directions
          // of the face.
          const unsigned int
          face_coordinate_direction[GeometryInfo<dim>::faces_per_cell]
            = { 1, 1, 0, 0 };
          const FEValuesExtractors::Vector vec (first_vector_component);

          // The interpolation for
          // the lowest order face
          // shape functions is just
          // the mean value of the
          // tangential  components
          // of the boundary function
          // on the edge.
          for (unsigned int q_point = 0;
               q_point < fe_values.n_quadrature_points; ++q_point)
            {
              // Therefore compute the
              // tangential of the
              // face at the quadrature
              // point.
              Point<dim> shifted_reference_point_1
                = reference_quadrature_points[q_point];
              Point<dim> shifted_reference_point_2
                = reference_quadrature_points[q_point];

              shifted_reference_point_1 (face_coordinate_direction[face])
              += 1e-13;
              shifted_reference_point_2 (face_coordinate_direction[face])
              -= 1e-13;
              tangentials[q_point]
                = 2e13
                  * (fe_values.get_mapping ()
                     .transform_unit_to_real_cell (cell,
                                                   shifted_reference_point_1)
                     -
                     fe_values.get_mapping ()
                     .transform_unit_to_real_cell (cell,
                                                   shifted_reference_point_2));
              tangentials[q_point]
              /= std::sqrt (tangentials[q_point].square ());
              // Compute the degrees
              // of freedom.
              for (unsigned int i = 0; i < fe.dofs_per_face; ++i)
                if (((dynamic_cast<const FESystem<dim>*> (&fe) != 0)
                     && (fe.system_to_base_index (fe.face_to_cell_index (i, face)).first == base_indices))
                    || (dynamic_cast<const FE_Nedelec<dim>*> (&fe) != 0))
                  {
                    dof_values[i]
                    += fe_values.JxW (q_point)
                       * (values[q_point] (first_vector_component)
                          * tangentials[q_point] (0)
                          + values[q_point] (first_vector_component + 1)
                          * tangentials[q_point] (1))
                       * (fe_values[vec].value (fe.face_to_cell_index (i, face), q_point)
                          * tangentials[q_point])
                       / std::sqrt (jacobians[q_point][0][face_coordinate_direction[face]]
                                    * jacobians[q_point][0][face_coordinate_direction[face]]
                                    + jacobians[q_point][1][face_coordinate_direction[face]]
                                    * jacobians[q_point][1][face_coordinate_direction[face]]);

                    if (q_point == 0)
                      dofs_processed[i] = true;
                  }
            }

          break;
        }

        case 3:
        {
          const FEValuesExtractors::Vector vec (first_vector_component);
          FullMatrix<double>
          assembling_matrix (degree * fe.degree,
                             dim * fe_values.n_quadrature_points);
          Vector<double> assembling_vector (assembling_matrix.n ());
          Vector<double> cell_rhs (assembling_matrix.m ());
          FullMatrix<double> cell_matrix (assembling_matrix.m (),
                                          assembling_matrix.m ());
          FullMatrix<double> cell_matrix_inv (assembling_matrix.m (),
                                              assembling_matrix.m ());
          Vector<double> solution (cell_matrix.m ());

          // Get coordinate directions
          // of the face.
          const unsigned int
          global_face_coordinate_directions[GeometryInfo<3>::faces_per_cell][2]
          = { { 1, 2 },
            { 1, 2 },
            { 2, 0 },
            { 2, 0 },
            { 0, 1 },
            { 0, 1 }
          };

          // The projection is
          // divided into two steps.
          // In the first step we
          // project the boundary
          // function on the
          // horizontal shape
          // functions.  Then the
          // bounary function is
          // projected on the
          // vertical shape
          // functions.  We begin
          // with the horizontal
          // shape functions and
          // set up a linear system
          // of equations to get
          // the values for degrees
          // of freedom associated
          // with the interior of
          // the face.
          for (unsigned int q_point = 0;
               q_point < fe_values.n_quadrature_points; ++q_point)
            {
              // The right hand
              // side of the
              // corresponding problem
              // is the residual
              // of the boundary
              // function and
              // the already
              // interpolated part
              // on the edges.
              Tensor<1, dim> tmp;

              for (unsigned int d = 0; d < dim; ++d)
                tmp[d] = values[q_point] (first_vector_component + d);

              for (unsigned int i = 0; i < fe.dofs_per_face; ++i)
                if (((dynamic_cast<const FESystem<dim>*> (&fe) != 0)
                     && (fe.system_to_base_index (fe.face_to_cell_index (i, face)).first == base_indices)
                     && (fe.base_element (base_indices.first).face_to_cell_index (2 * fe.degree, face)
                         <= fe.system_to_base_index (fe.face_to_cell_index (i, face)).second)
                     && (fe.system_to_base_index (fe.face_to_cell_index (i, face)).second
                         < fe.base_element (base_indices.first).face_to_cell_index (4 * fe.degree, face)))
                    || ((dynamic_cast<const FE_Nedelec<dim>*> (&fe) != 0) && (2 * fe.degree <= i)
                        && (i < 4 * fe.degree)))
                  tmp -= dof_values[i] * fe_values[vec].value (fe.face_to_cell_index (i, face), q_point);

              const double JxW
                = std::sqrt (fe_values.JxW (q_point)
                             / ((jacobians[q_point][0][global_face_coordinate_directions[face][0]]
                                 * jacobians[q_point][0][global_face_coordinate_directions[face][0]]
                                 +
                                 jacobians[q_point][1][global_face_coordinate_directions[face][0]]
                                 * jacobians[q_point][1][global_face_coordinate_directions[face][0]]
                                 +
                                 jacobians[q_point][2][global_face_coordinate_directions[face][0]]
                                 * jacobians[q_point][2][global_face_coordinate_directions[face][0]])
                                *
                                (jacobians[q_point][0][global_face_coordinate_directions[face][1]]
                                 * jacobians[q_point][0][global_face_coordinate_directions[face][1]]
                                 +
                                 jacobians[q_point][1][global_face_coordinate_directions[face][1]]
                                 * jacobians[q_point][1][global_face_coordinate_directions[face][1]]
                                 +
                                 jacobians[q_point][2][global_face_coordinate_directions[face][1]]
                                 * jacobians[q_point][2][global_face_coordinate_directions[face][1]])));

              // In the weak form
              // the right hand
              // side function
              // is multiplicated
              // by the horizontal
              // shape functions
              // defined in the
              // interior of
              // the face.
              for (unsigned int d = 0; d < dim; ++d)
                assembling_vector (dim * q_point + d) = JxW * tmp[d];

              unsigned int index = 0;

              for (unsigned int i = 0; i < fe.dofs_per_face; ++i)
                if (((dynamic_cast<const FESystem<dim>*> (&fe) != 0)
                     && (fe.system_to_base_index (fe.face_to_cell_index (i, face)).first == base_indices)
                     && (fe.base_element (base_indices.first).face_to_cell_index
                         (GeometryInfo<dim>::lines_per_face * fe.degree, face)
                         <= fe.system_to_base_index (fe.face_to_cell_index (i, face)).second)
                     && (fe.system_to_base_index (fe.face_to_cell_index (i, face)).second
                         < fe.base_element (base_indices.first).face_to_cell_index
                         ((degree + GeometryInfo<dim>::lines_per_face) * fe.degree, face)))
                    || ((dynamic_cast<const FE_Nedelec<dim>*> (&fe) != 0)
                        && (GeometryInfo<dim>::lines_per_face * fe.degree <= i)
                        && (i < (degree + GeometryInfo<dim>::lines_per_face) * fe.degree)))
                  {
                    const Tensor<1, dim> shape_value
                      = (JxW * fe_values[vec].value (fe.face_to_cell_index (i, face),
                                                     q_point));

                    for (unsigned int d = 0; d < dim; ++d)
                      assembling_matrix (index, dim * q_point + d) = shape_value[d];

                    ++index;
                  }
            }

          // Create the system
          // matrix by
          // multiplying the
          // assembling matrix
          // with its transposed
          // and the right
          // hand side vector
          // by mutliplying
          // the assembling
          // matrix with the
          // assembling vector.
          // Invert the system
          // matrix.
          assembling_matrix.mTmult (cell_matrix, assembling_matrix);
          cell_matrix_inv.invert (cell_matrix);
          assembling_matrix.vmult (cell_rhs, assembling_vector);
          cell_matrix_inv.vmult (solution, cell_rhs);

          // Store the computed
          // values.
          {
            unsigned int index = 0;

            for (unsigned int i = 0; i < fe.dofs_per_face; ++i)
              if (((dynamic_cast<const FESystem<dim>*> (&fe) != 0)
                   && (fe.system_to_base_index (fe.face_to_cell_index (i, face)).first == base_indices)
                   && (fe.base_element (base_indices.first).face_to_cell_index
                       (GeometryInfo<dim>::lines_per_face * fe.degree, face)
                       <= fe.system_to_base_index (fe.face_to_cell_index (i, face)).second)
                   && (fe.system_to_base_index (fe.face_to_cell_index (i, face)).second
                       < fe.base_element (base_indices.first).face_to_cell_index
                       ((degree + GeometryInfo<dim>::lines_per_face) * fe.degree, face)))
                  || ((dynamic_cast<const FE_Nedelec<dim>*> (&fe) != 0)
                      && (GeometryInfo<dim>::lines_per_face * fe.degree <= i)
                      && (i < (degree + GeometryInfo<dim>::lines_per_face) * fe.degree)))
                {
                  dof_values[i] = solution (index);
                  dofs_processed[i] = true;
                  ++index;
                }
          }

          // Now we do the
          // same as above
          // with the vertical
          // shape functions
          // instead of the
          // horizontal ones.
          for (unsigned int q_point = 0;
               q_point < fe_values.n_quadrature_points; ++q_point)
            {
              Tensor<1, dim> tmp;

              for (unsigned int d = 0; d < dim; ++d)
                tmp[d] = values[q_point] (first_vector_component + d);

              for (unsigned int i = 0; i < fe.dofs_per_face; ++i)
                if (((dynamic_cast<const FESystem<dim>*> (&fe) != 0)
                     && (fe.system_to_base_index (fe.face_to_cell_index (i, face)).first == base_indices)
                     && (fe.system_to_base_index (fe.face_to_cell_index (i, face)).second
                         < fe.base_element (base_indices.first).face_to_cell_index (2 * fe.degree, face)))
                    || ((dynamic_cast<const FE_Nedelec<dim>*> (&fe) != 0) && (i < 2 * fe.degree)))
                  tmp -= dof_values[i] * fe_values[vec].value (fe.face_to_cell_index (i, face), q_point);

              const double JxW
                = std::sqrt (fe_values.JxW (q_point)
                             / ((jacobians[q_point][0][global_face_coordinate_directions[face][0]]
                                 * jacobians[q_point][0][global_face_coordinate_directions[face][0]]
                                 +
                                 jacobians[q_point][1][global_face_coordinate_directions[face][0]]
                                 * jacobians[q_point][1][global_face_coordinate_directions[face][0]]
                                 +
                                 jacobians[q_point][2][global_face_coordinate_directions[face][0]]
                                 * jacobians[q_point][2][global_face_coordinate_directions[face][0]])
                                *
                                (jacobians[q_point][0][global_face_coordinate_directions[face][1]]
                                 * jacobians[q_point][0][global_face_coordinate_directions[face][1]]
                                 +
                                 jacobians[q_point][1][global_face_coordinate_directions[face][1]]
                                 * jacobians[q_point][1][global_face_coordinate_directions[face][1]]
                                 +
                                 jacobians[q_point][2][global_face_coordinate_directions[face][1]]
                                 * jacobians[q_point][2][global_face_coordinate_directions[face][1]])));

              for (unsigned int d = 0; d < dim; ++d)
                assembling_vector (dim * q_point + d) = JxW * tmp[d];

              unsigned int index = 0;

              for (unsigned int i = 0; i < fe.dofs_per_face; ++i)
                if (((dynamic_cast<const FESystem<dim>*> (&fe) != 0)
                     && (fe.system_to_base_index (fe.face_to_cell_index (i, face)).first == base_indices)
                     && (fe.base_element (base_indices.first).face_to_cell_index
                         ((degree + GeometryInfo<dim>::lines_per_face) * fe.degree, face)
                         <= fe.system_to_base_index (fe.face_to_cell_index (i, face)).second))
                    || ((dynamic_cast<const FE_Nedelec<dim>*> (&fe) != 0)
                        && ((degree + GeometryInfo<dim>::lines_per_face) * fe.degree <= i)))
                  {
                    const Tensor<1, dim> shape_value
                      = JxW * fe_values[vec].value (fe.face_to_cell_index (i, face),
                                                    q_point);

                    for (unsigned int d = 0; d < dim; ++d)
                      assembling_matrix (index, dim * q_point + d) = shape_value[d];

                    ++index;
                  }
            }

          assembling_matrix.mTmult (cell_matrix, assembling_matrix);
          cell_matrix_inv.invert (cell_matrix);
          assembling_matrix.vmult (cell_rhs, assembling_vector);
          cell_matrix_inv.vmult (solution, cell_rhs);

          unsigned int index = 0;

          for (unsigned int i = 0; i < fe.dofs_per_face; ++i)
            if (((dynamic_cast<const FESystem<dim>*> (&fe) != 0)
                 && (fe.system_to_base_index (fe.face_to_cell_index (i, face)).first == base_indices)
                 && (fe.base_element (base_indices.first).face_to_cell_index
                     ((degree + GeometryInfo<dim>::lines_per_face) * fe.degree, face)
                     <= fe.system_to_base_index (fe.face_to_cell_index (i, face)).second))
                || ((dynamic_cast<const FE_Nedelec<dim>*> (&fe) != 0)
                    && ((degree + GeometryInfo<dim>::lines_per_face) * fe.degree <= i)))
              {
                dof_values[i] = solution (index);
                dofs_processed[i] = true;
                ++index;
              }

          break;
        }

        default:
          Assert (false, ExcNotImplemented ());
        }
    }
  }




  template <int dim>
  void

  project_boundary_values_curl_conforming (const DoFHandler<dim> &dof_handler,
                                           const unsigned int first_vector_component,
                                           const Function<dim> &boundary_function,
                                           const types::boundary_id boundary_component,
                                           ConstraintMatrix &constraints,
                                           const Mapping<dim> &mapping)
  {
    // Projection-based interpolation
    // is performed in two (in 2D)
    // respectively three (in 3D)
    // steps. First the tangential
    // component of the function is
    // interpolated on each edge.  This
    // gives the values for the degrees
    // of freedom corresponding to the
    // edge shape functions. Now we are
    // done for 2D, but in 3D we possibly
    // have also degrees of freedom, which
    // are located in the interior of
    // the faces. Therefore we compute
    // the residual of the function
    // describing the boundary values
    // and the interpolated part, which
    // we have computed in the last
    // step. On the faces there are
    // two kinds of shape functions,
    // the horizontal and the vertical
    // ones. Thus we have to solve two
    // linear systems of equations of
    // size <tt>degree * (degree +
    // 1)<tt> to obtain the values for
    // the  corresponding degrees of
    // freedom.
    const unsigned int superdegree = dof_handler.get_fe ().degree;
    const QGauss<dim - 1> reference_face_quadrature (2 * superdegree);
    const unsigned int dofs_per_face = dof_handler.get_fe ().dofs_per_face;
    hp::FECollection<dim> fe_collection (dof_handler.get_fe ());
    hp::MappingCollection<dim> mapping_collection (mapping);
    hp::QCollection<dim> face_quadrature_collection;

    for (unsigned int face = 0; face < GeometryInfo<dim>::faces_per_cell; ++face)
      face_quadrature_collection.push_back
      (QProjector<dim>::project_to_face (reference_face_quadrature, face));

    hp::FEValues<dim> fe_face_values (mapping_collection, fe_collection,
                                      face_quadrature_collection,
                                      update_jacobians |
                                      update_JxW_values |
                                      update_quadrature_points |
                                      update_values);

    std::vector<bool> dofs_processed (dofs_per_face);
    std::vector<double> dof_values (dofs_per_face);
    std::vector<types::global_dof_index> face_dof_indices (dofs_per_face);
    typename DoFHandler<dim>::active_cell_iterator cell = dof_handler.begin_active ();

    switch (dim)
      {
      case 2:
      {
        for (; cell != dof_handler.end (); ++cell)
          if (cell->at_boundary () && cell->is_locally_owned ())
            for (unsigned int face = 0; face < GeometryInfo<dim>::faces_per_cell; ++face)
              if (cell->face (face)->boundary_indicator () == boundary_component)
                {
                  // if the FE is a
                  // FE_Nothing object
                  // there is no work to
                  // do
                  if (dynamic_cast<const FE_Nothing<dim>*> (&cell->get_fe ()) != 0)
                    return;

                  // This is only
                  // implemented, if the
                  // FE is a Nedelec
                  // element. If the FE
                  // is a FESystem, we
                  // cannot check this.
                  if (dynamic_cast<const FESystem<dim>*> (&cell->get_fe ()) == 0)
                    {
                      typedef FiniteElement<dim> FEL;
                      AssertThrow (dynamic_cast<const FE_Nedelec<dim>*> (&cell->get_fe ()) != 0,

                                   typename FEL::ExcInterpolationNotImplemented ());
                    }

                  for (unsigned int dof = 0; dof < dofs_per_face; ++dof)
                    {
                      dof_values[dof] = 0.0;
                      dofs_processed[dof] = false;
                    }

                  // Compute the
                  // projection of the
                  // boundary function on
                  // the edge.
                  internals
                  ::compute_face_projection_curl_conforming (cell, face, fe_face_values,
                                                             boundary_function,
                                                             first_vector_component,
                                                             dof_values, dofs_processed);
                  cell->face (face)->get_dof_indices (face_dof_indices,
                                                      cell->active_fe_index ());

                  // Add the computed
                  // constraints to the
                  // constraint matrix,
                  // if the degree of
                  // freedom is not
                  // already constrained.
                  const double tol = 0.5 * cell->get_fe ().degree * 1e-13  / cell->face (face)->diameter ();

                  for (unsigned int dof = 0; dof < dofs_per_face; ++dof)
                    if (dofs_processed[dof] && constraints.can_store_line (face_dof_indices[dof])
                        && !(constraints.is_constrained (face_dof_indices[dof])))
                      {
                        constraints.add_line (face_dof_indices[dof]);

                        if (std::abs (dof_values[dof]) > tol)
                          constraints.set_inhomogeneity (face_dof_indices[dof], dof_values[dof]);
                      }
                }

        break;
      }

      case 3:
      {
        const QGauss<dim - 2> reference_edge_quadrature (2 * superdegree);
        const unsigned int degree = superdegree - 1;
        hp::QCollection<dim> edge_quadrature_collection;

        for (unsigned int face = 0; face < GeometryInfo<dim>::faces_per_cell; ++face)
          for (unsigned int line = 0; line < GeometryInfo<dim>::lines_per_face; ++line)
            edge_quadrature_collection.push_back
            (QProjector<dim>::project_to_face
             (QProjector<dim - 1>::project_to_face
              (reference_edge_quadrature, line), face));

        hp::FEValues<dim> fe_edge_values (mapping_collection, fe_collection,
                                          edge_quadrature_collection,
                                          update_jacobians |
                                          update_JxW_values |
                                          update_quadrature_points |
                                          update_values);

        for (; cell != dof_handler.end (); ++cell)
          if (cell->at_boundary () && cell->is_locally_owned ())
            for (unsigned int face = 0; face < GeometryInfo<dim>::faces_per_cell; ++face)
              if (cell->face (face)->boundary_indicator () == boundary_component)
                {
                  // if the FE is a
                  // FE_Nothing object
                  // there is no work to
                  // do
                  if (dynamic_cast<const FE_Nothing<dim>*> (&cell->get_fe ()) != 0)
                    return;

                  // This is only
                  // implemented, if the
                  // FE is a Nedelec
                  // element. If the FE is
                  // a FESystem we cannot
                  // check this.
                  if (dynamic_cast<const FESystem<dim>*> (&cell->get_fe ()) == 0)
                    {
                      typedef FiniteElement<dim> FEL;

                      AssertThrow (dynamic_cast<const FE_Nedelec<dim>*> (&cell->get_fe ()) != 0,
                                   typename FEL::ExcInterpolationNotImplemented ());
                    }

                  for (unsigned int dof = 0; dof < dofs_per_face; ++dof)
                    {
                      dof_values[dof] = 0.0;
                      dofs_processed[dof] = false;
                    }

                  // First we compute the
                  // projection on the
                  // edges.
                  for (unsigned int line = 0;
                       line < GeometryInfo<3>::lines_per_face; ++line)
                    internals
                    ::compute_edge_projection (cell, face, line, fe_edge_values,
                                               boundary_function,
                                               first_vector_component,
                                               dof_values, dofs_processed);

                  // If there are higher
                  // order shape
                  // functions, there is
                  // still some work
                  // left.
                  if (degree > 0)
                    internals
                    ::compute_face_projection_curl_conforming (cell, face, fe_face_values,
                                                               boundary_function,
                                                               first_vector_component,
                                                               dof_values,
                                                               dofs_processed);

                  // Store the computed
                  // values in the global
                  // vector.

                  cell->face (face)->get_dof_indices (face_dof_indices,
                                                      cell->active_fe_index ());

                  const double tol = 0.5 * superdegree * 1e-13 / cell->face (face)->diameter ();

                  for (unsigned int dof = 0; dof < dofs_per_face; ++dof)
                    if (dofs_processed[dof] && constraints.can_store_line (face_dof_indices[dof])
                        && !(constraints.is_constrained (face_dof_indices[dof])))
                      {
                        constraints.add_line (face_dof_indices[dof]);

                        if (std::abs (dof_values[dof]) > tol)
                          constraints.set_inhomogeneity (face_dof_indices[dof], dof_values[dof]);
                      }
                }

        break;
      }

      default:
        Assert (false, ExcNotImplemented ());
      }
  }



  template <int dim>
  void

  project_boundary_values_curl_conforming (const hp::DoFHandler<dim> &dof_handler,
                                           const unsigned int first_vector_component,
                                           const Function<dim> &boundary_function,
                                           const types::boundary_id boundary_component,
                                           ConstraintMatrix &constraints,
                                           const hp::MappingCollection<dim> &mapping_collection)
  {
    hp::FECollection<dim> fe_collection (dof_handler.get_fe ());
    hp::QCollection<dim> face_quadrature_collection;

    for (unsigned int i = 0; i < fe_collection.size (); ++i)
      {
        const QGauss<dim - 1>
        reference_face_quadrature (2 * fe_collection[i].degree);

        for (unsigned int face = 0; face < GeometryInfo<dim>::faces_per_cell; ++face)
          face_quadrature_collection.push_back
          (QProjector<dim>::project_to_face (reference_face_quadrature, face));
      }

    hp::FEValues<dim> fe_face_values (mapping_collection, fe_collection,
                                      face_quadrature_collection,
                                      update_jacobians |
                                      update_JxW_values |
                                      update_quadrature_points |
                                      update_values);
    std::vector<bool> dofs_processed;
    std::vector<double> dof_values;
    std::vector<types::global_dof_index> face_dof_indices;
    typename hp::DoFHandler<dim>::active_cell_iterator cell = dof_handler.begin_active ();

    switch (dim)
      {
      case 2:
      {
        for (; cell != dof_handler.end (); ++cell)
          if (cell->at_boundary () && cell->is_locally_owned ())
            for (unsigned int face = 0; face < GeometryInfo<dim>::faces_per_cell; ++face)
              if (cell->face (face)->boundary_indicator () == boundary_component)
                {
                  // if the FE is a
                  // FE_Nothing object
                  // there is no work to
                  // do
                  if (dynamic_cast<const FE_Nothing<dim>*> (&cell->get_fe ()) != 0)
                    return;

                  // This is only
                  // implemented, if the
                  // FE is a Nedelec
                  // element. If the FE is
                  // a FESystem we cannot
                  // check this.
                  if (dynamic_cast<const FESystem<dim>*> (&cell->get_fe ()) == 0)
                    {
                      typedef FiniteElement<dim> FEL;

                      AssertThrow (dynamic_cast<const FE_Nedelec<dim>*> (&cell->get_fe ()) != 0,
                                   typename FEL::ExcInterpolationNotImplemented ());
                    }

                  const unsigned int dofs_per_face = cell->get_fe ().dofs_per_face;

                  dofs_processed.resize (dofs_per_face);
                  dof_values.resize (dofs_per_face);

                  for (unsigned int dof = 0; dof < dofs_per_face; ++dof)
                    {
                      dof_values[dof] = 0.0;
                      dofs_processed[dof] = false;
                    }

                  internals
                  ::compute_face_projection_curl_conforming (cell, face, fe_face_values,
                                                             boundary_function,
                                                             first_vector_component,
                                                             dof_values, dofs_processed);
                  face_dof_indices.resize (dofs_per_face);
                  cell->face (face)->get_dof_indices (face_dof_indices,
                                                      cell->active_fe_index ());

                  const double tol = 0.5 * cell->get_fe ().degree * 1e-13  / cell->face (face)->diameter ();

                  for (unsigned int dof = 0; dof < dofs_per_face; ++dof)
                    if (dofs_processed[dof] && constraints.can_store_line (face_dof_indices[dof])
                        && !(constraints.is_constrained (face_dof_indices[dof])))
                      {
                        constraints.add_line (face_dof_indices[dof]);

                        if (std::abs (dof_values[dof]) > tol)
                          constraints.set_inhomogeneity (face_dof_indices[dof], dof_values[dof]);
                      }
                }

        break;
      }

      case 3:
      {
        hp::QCollection<dim> edge_quadrature_collection;

        for (unsigned int i = 0; i < fe_collection.size (); ++i)
          {
            const QGauss<dim - 2>
            reference_edge_quadrature (2 * fe_collection[i].degree);

            for (unsigned int face = 0; face < GeometryInfo<dim>::faces_per_cell; ++face)
              for (unsigned int line = 0; line < GeometryInfo<dim>::lines_per_face; ++line)
                edge_quadrature_collection.push_back
                (QProjector<dim>::project_to_face
                 (QProjector<dim - 1>::project_to_face (reference_edge_quadrature, line),
                  face));
          }

        hp::FEValues<dim> fe_edge_values (mapping_collection, fe_collection,
                                          edge_quadrature_collection,
                                          update_jacobians |
                                          update_JxW_values |
                                          update_quadrature_points |
                                          update_values);

        for (; cell != dof_handler.end (); ++cell)
          if (cell->at_boundary () && cell->is_locally_owned ())
            for (unsigned int face = 0; face < GeometryInfo<dim>::faces_per_cell; ++face)
              if (cell->face (face)->boundary_indicator () == boundary_component)
                {
                  // if the FE is a
                  // FE_Nothing object
                  // there is no work to
                  // do
                  if (dynamic_cast<const FE_Nothing<dim>*> (&cell->get_fe ()) != 0)
                    return;

                  // This is only
                  // implemented, if the
                  // FE is a Nedelec
                  // element. If the FE is
                  // a FESystem we cannot
                  // check this.
                  if (dynamic_cast<const FESystem<dim>*> (&cell->get_fe ()) == 0)
                    {
                      typedef FiniteElement<dim> FEL;

                      AssertThrow (dynamic_cast<const FE_Nedelec<dim>*> (&cell->get_fe ()) != 0,
                                   typename FEL::ExcInterpolationNotImplemented ());
                    }

                  const unsigned int superdegree = cell->get_fe ().degree;
                  const unsigned int degree = superdegree - 1;
                  const unsigned int dofs_per_face = cell->get_fe ().dofs_per_face;

                  dofs_processed.resize (dofs_per_face);
                  dof_values.resize (dofs_per_face);

                  for (unsigned int dof = 0; dof < dofs_per_face; ++dof)
                    {
                      dof_values[dof] = 0.0;
                      dofs_processed[dof] = false;
                    }

                  for (unsigned int line = 0;
                       line < GeometryInfo<dim>::lines_per_face; ++line)
                    internals
                    ::compute_edge_projection (cell, face, line, fe_edge_values,
                                               boundary_function,
                                               first_vector_component,
                                               dof_values, dofs_processed);

                  // If there are higher
                  // order shape
                  // functions, there is
                  // still some work
                  // left.
                  if (degree > 0)
                    internals
                    ::compute_face_projection_curl_conforming (cell, face, fe_face_values,
                                                               boundary_function,
                                                               first_vector_component,
                                                               dof_values, dofs_processed);


                  face_dof_indices.resize (dofs_per_face);
                  cell->face (face)->get_dof_indices (face_dof_indices,
                                                      cell->active_fe_index ());

                  const double tol = 0.5 * superdegree * 1e-13  / cell->face (face)->diameter ();

                  for (unsigned int dof = 0; dof < dofs_per_face; ++dof)
                    if (dofs_processed[dof] && constraints.can_store_line (face_dof_indices[dof])
                        && !(constraints.is_constrained (face_dof_indices[dof])))
                      {
                        constraints.add_line (face_dof_indices[dof]);

                        if (std::abs (dof_values[dof]) > tol)
                          constraints.set_inhomogeneity (face_dof_indices[dof], dof_values[dof]);
                      }
                }

        break;
      }

      default:
        Assert (false, ExcNotImplemented ());
      }
  }


  namespace internals
  {
    // This function computes the
    // projection of the boundary
    // function on the boundary
    // in 2d.
    template <typename cell_iterator>
    void
    compute_face_projection_div_conforming (const cell_iterator &cell,
                                            const unsigned int face,
                                            const FEFaceValues<2> &fe_values,
                                            const unsigned int first_vector_component,
                                            const Function<2> &boundary_function,
                                            const std::vector<DerivativeForm<1,2,2> > &jacobians,
                                            ConstraintMatrix &constraints)
    {
      // Compute the intergral over
      // the product of the normal
      // components of the boundary
      // function times the normal
      // components of the shape
      // functions supported on the
      // boundary.
      const FEValuesExtractors::Vector vec (first_vector_component);
      const FiniteElement<2> &fe = cell->get_fe ();
      const std::vector<Point<2> > &normals = fe_values.get_normal_vectors ();
      const unsigned int
      face_coordinate_direction[GeometryInfo<2>::faces_per_cell] = {1, 1, 0, 0};
      std::vector<Vector<double> >
      values (fe_values.n_quadrature_points, Vector<double> (2));
      Vector<double> dof_values (fe.dofs_per_face);

      // Get the values of the
      // boundary function at the
      // quadrature points.
      {
        const std::vector<Point<2> > &
        quadrature_points = fe_values.get_quadrature_points ();

        boundary_function.vector_value_list (quadrature_points, values);
      }

      for (unsigned int q_point = 0; q_point < fe_values.n_quadrature_points; ++q_point)
        {
          double tmp = 0.0;

          for (unsigned int d = 0; d < 2; ++d)
            tmp += normals[q_point][d] * values[q_point] (d);

          tmp *= fe_values.JxW (q_point)
                 * std::sqrt (jacobians[q_point][0][face_coordinate_direction[face]]
                              * jacobians[q_point][0][face_coordinate_direction[face]]
                              + jacobians[q_point][1][face_coordinate_direction[face]]
                              * jacobians[q_point][1][face_coordinate_direction[face]]);

          for (unsigned int i = 0; i < fe.dofs_per_face; ++i)
            dof_values (i) += tmp * (normals[q_point]
                                     * fe_values[vec].value (fe.face_to_cell_index (i, face), q_point));
        }

      std::vector<types::global_dof_index> face_dof_indices (fe.dofs_per_face);

      cell->face (face)->get_dof_indices (face_dof_indices, cell->active_fe_index ());

      // Copy the computed values
      // in the ConstraintMatrix only,
      // if the degree of freedom is
      // not already constrained.
      for (unsigned int i = 0; i < fe.dofs_per_face; ++i)
        if (!(constraints.is_constrained (face_dof_indices[i])))
          {
            constraints.add_line (face_dof_indices[i]);

            if (std::abs (dof_values (i)) > 1e-14)
              constraints.set_inhomogeneity (face_dof_indices[i], dof_values (i));
          }
    }

    // dummy implementation of above
    // function for all other
    // dimensions
    template<int dim, typename cell_iterator>
    void
    compute_face_projection_div_conforming (const cell_iterator &,
                                            const unsigned int,
                                            const FEFaceValues<dim> &,
                                            const unsigned int,
                                            const Function<dim> &,
                                            const std::vector<DerivativeForm<1,dim,dim> > &,
                                            ConstraintMatrix &)
    {
      Assert (false, ExcNotImplemented ());
    }

    // This function computes the
    // projection of the boundary
    // function on the boundary
    // in 3d.
    template<typename cell_iterator>
    void
    compute_face_projection_div_conforming (const cell_iterator &cell,
                                            const unsigned int face,
                                            const FEFaceValues<3> &fe_values,
                                            const unsigned int first_vector_component,
                                            const Function<3> &boundary_function,
                                            const std::vector<DerivativeForm<1,3,3> > &jacobians,
                                            std::vector<double> &dof_values,
                                            std::vector<types::global_dof_index> &projected_dofs)
    {
      // Compute the intergral over
      // the product of the normal
      // components of the boundary
      // function times the normal
      // components of the shape
      // functions supported on the
      // boundary.
      const FEValuesExtractors::Vector vec (first_vector_component);
      const FiniteElement<3> &fe = cell->get_fe ();
      const std::vector<Point<3> > &normals = fe_values.get_normal_vectors ();
      const unsigned int
      face_coordinate_directions[GeometryInfo<3>::faces_per_cell][2] = {{1, 2},
        {1, 2},
        {2, 0},
        {2, 0},
        {0, 1},
        {0, 1}
      };
      std::vector<Vector<double> >
      values (fe_values.n_quadrature_points, Vector<double> (3));
      Vector<double> dof_values_local (fe.dofs_per_face);

      {
        const std::vector<Point<3> > &
        quadrature_points = fe_values.get_quadrature_points ();

        boundary_function.vector_value_list (quadrature_points, values);
      }

      for (unsigned int q_point = 0; q_point < fe_values.n_quadrature_points; ++q_point)
        {
          double tmp = 0.0;

          for (unsigned int d = 0; d < 3; ++d)
            tmp += normals[q_point][d] * values[q_point] (d);

          tmp *= fe_values.JxW (q_point)
                 * std::sqrt ((jacobians[q_point][0][face_coordinate_directions[face][0]]
                               * jacobians[q_point][0][face_coordinate_directions[face][0]]
                               + jacobians[q_point][1][face_coordinate_directions[face][0]]
                               * jacobians[q_point][1][face_coordinate_directions[face][0]]
                               + jacobians[q_point][2][face_coordinate_directions[face][0]]
                               * jacobians[q_point][2][face_coordinate_directions[face][0]])
                              * (jacobians[q_point][0][face_coordinate_directions[face][1]]
                                 * jacobians[q_point][0][face_coordinate_directions[face][1]]
                                 + jacobians[q_point][1][face_coordinate_directions[face][1]]
                                 * jacobians[q_point][1][face_coordinate_directions[face][1]]
                                 + jacobians[q_point][2][face_coordinate_directions[face][1]]
                                 * jacobians[q_point][2][face_coordinate_directions[face][1]]));

          for (unsigned int i = 0; i < fe.dofs_per_face; ++i)
            dof_values_local (i) += tmp * (normals[q_point]
                                           * fe_values[vec].value (fe.face_to_cell_index (i, face), q_point));
        }

      std::vector<types::global_dof_index> face_dof_indices (fe.dofs_per_face);

      cell->face (face)->get_dof_indices (face_dof_indices, cell->active_fe_index ());

      for (unsigned int i = 0; i < fe.dofs_per_face; ++i)
        if (projected_dofs[face_dof_indices[i]] < fe.degree)
          {
            dof_values[face_dof_indices[i]] = dof_values_local (i);
            projected_dofs[face_dof_indices[i]] = fe.degree;
          }
    }

    // dummy implementation of above
    // function for all other
    // dimensions
    template<int dim, typename cell_iterator>
    void
    compute_face_projection_div_conforming (const cell_iterator &,
                                            const unsigned int,
                                            const FEFaceValues<dim> &,
                                            const unsigned int,
                                            const Function<dim> &,
                                            const std::vector<DerivativeForm<1,dim,dim> > &,
                                            std::vector<double> &,
                                            std::vector<types::global_dof_index> &)
    {
      Assert (false, ExcNotImplemented ());
    }
  }


  template <int dim>
  void
  project_boundary_values_div_conforming (const DoFHandler<dim> &dof_handler,
                                          const unsigned int first_vector_component,
                                          const Function<dim> &boundary_function,
                                          const types::boundary_id boundary_component,
                                          ConstraintMatrix &constraints,
                                          const Mapping<dim> &mapping)
  {
    const unsigned int spacedim = dim;
    // Interpolate the normal components
    // of the boundary functions. Since
    // the Raviart-Thomas elements are
    // constructed from a Lagrangian
    // basis, it suffices to compute
    // the integral over the product
    // of the normal components of the
    // boundary function times the
    // normal components of the shape
    // functions supported on the
    // boundary.
    const FiniteElement<dim> &fe = dof_handler.get_fe ();
    QGauss<dim - 1> face_quadrature (fe.degree + 1);
    FEFaceValues<dim> fe_face_values (mapping, fe, face_quadrature, update_JxW_values |
                                      update_normal_vectors |
                                      update_quadrature_points |
                                      update_values);
    hp::FECollection<dim> fe_collection (fe);
    hp::MappingCollection<dim> mapping_collection (mapping);
    hp::QCollection<dim> quadrature_collection;

    for (unsigned int face = 0; face < GeometryInfo<dim>::faces_per_cell; ++face)
      quadrature_collection.push_back (QProjector<dim>::project_to_face (face_quadrature,
                                       face));

    hp::FEValues<dim> fe_values (mapping_collection, fe_collection, quadrature_collection,
                                 update_jacobians);

    switch (dim)
      {
      case 2:
      {
        for (typename DoFHandler<dim>::active_cell_iterator cell = dof_handler.begin_active ();
             cell != dof_handler.end (); ++cell)
          if (cell->at_boundary ())
            for (unsigned int face = 0; face < GeometryInfo<dim>::faces_per_cell; ++face)
              if (cell->face (face)->boundary_indicator () == boundary_component)
                {
                  // if the FE is a
                  // FE_Nothing object
                  // there is no work to
                  // do
                  if (dynamic_cast<const FE_Nothing<dim>*> (&cell->get_fe ()) != 0)
                    return;

                  // This is only
                  // implemented, if the
                  // FE is a Raviart-Thomas
                  // element. If the FE is
                  // a FESystem we cannot
                  // check this.
                  if (dynamic_cast<const FESystem<dim>*> (&cell->get_fe ()) == 0)
                    {
                      typedef FiniteElement<dim> FEL;

                      AssertThrow (dynamic_cast<const FE_RaviartThomas<dim>*> (&cell->get_fe ()) != 0,
                                   typename FEL::ExcInterpolationNotImplemented ());
                    }

                  fe_values.reinit (cell, face + cell->active_fe_index ()
                                    * GeometryInfo<dim>::faces_per_cell);

                  const std::vector<DerivativeForm<1,dim,spacedim> > &
                  jacobians = fe_values.get_present_fe_values ().get_jacobians ();

                  fe_face_values.reinit (cell, face);
                  internals::compute_face_projection_div_conforming (cell, face,
                                                                     fe_face_values,
                                                                     first_vector_component,
                                                                     boundary_function,
                                                                     jacobians,
                                                                     constraints);
                }

        break;
      }

      case 3:
      {
        // In three dimensions the
        // edges between two faces
        // are treated twice.
        // Therefore we store the
        // computed values in a
        // vector and copy them over
        // in the ConstraintMatrix
        // after all values have been
        // computed.
        // If we have two values for
        // one edge, we choose the one,
        // which was computed with the
        // higher order element.
        // If both elements are of the
        // same order, we just keep the
        // first value and do not
        // compute a second one.
        const unsigned int &n_dofs = dof_handler.n_dofs ();
        std::vector<double> dof_values (n_dofs);
        std::vector<types::global_dof_index> projected_dofs (n_dofs);

        for (unsigned int dof = 0; dof < n_dofs; ++dof)
          projected_dofs[dof] = 0;

        for (typename DoFHandler<dim>::active_cell_iterator cell = dof_handler.begin_active ();
             cell != dof_handler.end (); ++cell)
          if (cell->at_boundary ())
            for (unsigned int face = 0; face < GeometryInfo<dim>::faces_per_cell; ++face)
              if (cell->face (face)->boundary_indicator () == boundary_component)
                {
                  // This is only
                  // implemented, if the
                  // FE is a Raviart-Thomas
                  // element. If the FE is
                  // a FESystem we cannot
                  // check this.
                  if (dynamic_cast<const FESystem<dim>*> (&cell->get_fe ()) == 0)
                    {
                      typedef FiniteElement<dim> FEL;

                      AssertThrow (dynamic_cast<const FE_RaviartThomas<dim>*> (&cell->get_fe ()) != 0,
                                   typename FEL::ExcInterpolationNotImplemented ());
                    }

                  fe_values.reinit (cell, face + cell->active_fe_index ()
                                    * GeometryInfo<dim>::faces_per_cell);

                  const std::vector<DerivativeForm<1,dim ,spacedim> > &
                  jacobians = fe_values.get_present_fe_values ().get_jacobians ();

                  fe_face_values.reinit (cell, face);
                  internals::compute_face_projection_div_conforming (cell, face,
                                                                     fe_face_values,
                                                                     first_vector_component,
                                                                     boundary_function,
                                                                     jacobians, dof_values,
                                                                     projected_dofs);
                }

        for (unsigned int dof = 0; dof < n_dofs; ++dof)
          if ((projected_dofs[dof] != 0) && !(constraints.is_constrained (dof)))
            {
              constraints.add_line (dof);

              if (std::abs (dof_values[dof]) > 1e-14)
                constraints.set_inhomogeneity (dof, dof_values[dof]);
            }

        break;
      }

      default:
        Assert (false, ExcNotImplemented ());
      }
  }


  template <int dim>
  void
  project_boundary_values_div_conforming (const hp::DoFHandler<dim> &dof_handler,
                                          const unsigned int first_vector_component,
                                          const Function<dim> &boundary_function,
                                          const types::boundary_id boundary_component,
                                          ConstraintMatrix &constraints,
                                          const hp::MappingCollection<dim, dim> &mapping_collection)
  {
    const unsigned int spacedim = dim;
    const hp::FECollection<dim> &fe_collection = dof_handler.get_fe ();
    hp::QCollection<dim - 1> face_quadrature_collection;
    hp::QCollection<dim> quadrature_collection;

    for (unsigned int i = 0; i < fe_collection.size (); ++i)
      {
        const QGauss<dim - 1> quadrature (fe_collection[i].degree + 1);

        face_quadrature_collection.push_back (quadrature);

        for (unsigned int face = 0; face < GeometryInfo<dim>::faces_per_cell; ++face)
          quadrature_collection.push_back (QProjector<dim>::project_to_face (quadrature,
                                           face));
      }

    hp::FEFaceValues<dim> fe_face_values (mapping_collection, fe_collection,
                                          face_quadrature_collection, update_JxW_values |
                                          update_normal_vectors |
                                          update_quadrature_points |
                                          update_values);
    hp::FEValues<dim> fe_values (mapping_collection, fe_collection, quadrature_collection,
                                 update_jacobians);

    switch (dim)
      {
      case 2:
      {
        for (typename hp::DoFHandler<dim>::active_cell_iterator cell = dof_handler.begin_active ();
             cell != dof_handler.end (); ++cell)
          if (cell->at_boundary ())
            for (unsigned int face = 0; face < GeometryInfo<dim>::faces_per_cell; ++face)
              if (cell->face (face)->boundary_indicator () == boundary_component)
                {
                  // This is only
                  // implemented, if the
                  // FE is a Raviart-Thomas
                  // element. If the FE is
                  // a FESystem we cannot
                  // check this.
                  if (dynamic_cast<const FESystem<dim>*> (&cell->get_fe ()) == 0)
                    {
                      typedef FiniteElement<dim> FEL;

                      AssertThrow (dynamic_cast<const FE_RaviartThomas<dim>*> (&cell->get_fe ()) != 0,
                                   typename FEL::ExcInterpolationNotImplemented ());
                    }

                  fe_values.reinit (cell, face + cell->active_fe_index ()
                                    * GeometryInfo<dim>::faces_per_cell);

                  const std::vector<DerivativeForm<1,dim,spacedim> > &
                  jacobians = fe_values.get_present_fe_values ().get_jacobians ();

                  fe_face_values.reinit (cell, face);
                  internals::compute_face_projection_div_conforming (cell, face,
                                                                     fe_face_values.get_present_fe_values (),
                                                                     first_vector_component,
                                                                     boundary_function,
                                                                     jacobians,
                                                                     constraints);
                }

        break;
      }

      case 3:
      {
        const unsigned int &n_dofs = dof_handler.n_dofs ();
        std::vector<double> dof_values (n_dofs);
        std::vector<types::global_dof_index> projected_dofs (n_dofs);

        for (unsigned int dof = 0; dof < n_dofs; ++dof)
          projected_dofs[dof] = 0;

        for (typename hp::DoFHandler<dim>::active_cell_iterator cell = dof_handler.begin_active ();
             cell != dof_handler.end (); ++cell)
          if (cell->at_boundary ())
            for (unsigned int face = 0; face < GeometryInfo<dim>::faces_per_cell; ++face)
              if (cell->face (face)->boundary_indicator () == boundary_component)
                {
                  // This is only
                  // implemented, if the
                  // FE is a Raviart-Thomas
                  // element. If the FE is
                  // a FESystem we cannot
                  // check this.
                  if (dynamic_cast<const FESystem<dim>*> (&cell->get_fe ()) == 0)
                    {
                      typedef FiniteElement<dim> FEL;

                      AssertThrow (dynamic_cast<const FE_RaviartThomas<dim>*> (&cell->get_fe ()) != 0,
                                   typename FEL::ExcInterpolationNotImplemented ());
                    }

                  fe_values.reinit (cell, face + cell->active_fe_index ()
                                    * GeometryInfo<dim>::faces_per_cell);

                  const std::vector<DerivativeForm<1,dim,spacedim> > &
                  jacobians = fe_values.get_present_fe_values ().get_jacobians ();

                  fe_face_values.reinit (cell, face);
                  internals::compute_face_projection_div_conforming (cell, face,
                                                                     fe_face_values.get_present_fe_values (),
                                                                     first_vector_component,
                                                                     boundary_function,
                                                                     jacobians, dof_values,
                                                                     projected_dofs);
                }

        for (unsigned int dof = 0; dof < n_dofs; ++dof)
          if ((projected_dofs[dof] != 0) && !(constraints.is_constrained (dof)))
            {
              constraints.add_line (dof);

              if (std::abs (dof_values[dof]) > 1e-14)
                constraints.set_inhomogeneity (dof, dof_values[dof]);
            }

        break;
      }

      default:
        Assert (false, ExcNotImplemented ());
      }
  }



  template <int dim, template <int, int> class DH, int spacedim>
  void
  compute_no_normal_flux_constraints (const DH<dim,spacedim>         &dof_handler,
                                      const unsigned int     first_vector_component,
                                      const std::set<types::boundary_id> &boundary_ids,
                                      ConstraintMatrix      &constraints,
                                      const Mapping<dim, spacedim>    &mapping)
  {
    Assert (dim > 1,
            ExcMessage ("This function is not useful in 1d because it amounts "
                        "to imposing Dirichlet values on the vector-valued "
                        "quantity."));

    std::vector<types::global_dof_index> face_dofs;

    // create FE and mapping
    // collections for all elements in
    // use by this DoFHandler
    hp::FECollection<dim,spacedim>      fe_collection (dof_handler.get_fe());
    hp::MappingCollection<dim,spacedim> mapping_collection;
    for (unsigned int i=0; i<fe_collection.size(); ++i)
      mapping_collection.push_back (mapping);

    // now also create a quadrature
    // collection for the faces of a
    // cell. fill it with a quadrature
    // formula with the support points
    // on faces for each FE
    hp::QCollection<dim-1> face_quadrature_collection;
    for (unsigned int i=0; i<fe_collection.size(); ++i)
      {
        const std::vector<Point<dim-1> > &
        unit_support_points = fe_collection[i].get_unit_face_support_points();

        Assert (unit_support_points.size() == fe_collection[i].dofs_per_face,
                ExcInternalError());

        face_quadrature_collection
        .push_back (Quadrature<dim-1> (unit_support_points));
      }

    // now create the object with which
    // we will generate the normal
    // vectors
    hp::FEFaceValues<dim,spacedim> x_fe_face_values (mapping_collection,
                                                     fe_collection,
                                                     face_quadrature_collection,
                                                     update_q_points);

    // have a map that stores normal
    // vectors for each vector-dof
    // tuple we want to
    // constrain. since we can get at
    // the same vector dof tuple more
    // than once (for example if it is
    // located at a vertex that we
    // visit from all adjacent cells),
    // we will want to average later on
    // the normal vectors computed on
    // different cells as described in
    // the documentation of this
    // function. however, we can only
    // average if the contributions
    // came from different cells,
    // whereas we want to constrain
    // twice or more in case the
    // contributions came from
    // different faces of the same cell
    // (i.e. constrain not just the
    // *average normal direction* but
    // *all normal directions* we
    // find). consequently, we also
    // have to store which cell a
    // normal vector was computed on
    typedef
    std::multimap<internal::VectorDoFTuple<dim>,
        std::pair<Tensor<1,dim>, typename DH<dim,spacedim>::active_cell_iterator> >
        DoFToNormalsMap;

    DoFToNormalsMap dof_to_normals_map;

    // now loop over all cells and all faces
    typename DH<dim,spacedim>::active_cell_iterator
    cell = dof_handler.begin_active(),
    endc = dof_handler.end();
    for (; cell!=endc; ++cell)
      if (!cell->is_artificial())
        for (unsigned int face_no=0; face_no < GeometryInfo<dim>::faces_per_cell;
             ++face_no)
          if (boundary_ids.find(cell->face(face_no)->boundary_indicator())
              != boundary_ids.end())
            {
              const FiniteElement<dim> &fe = cell->get_fe ();
              typename DH<dim,spacedim>::face_iterator face = cell->face(face_no);

              // get the indices of the
              // dofs on this cell...
              face_dofs.resize (fe.dofs_per_face);
              face->get_dof_indices (face_dofs, cell->active_fe_index());

              x_fe_face_values.reinit (cell, face_no);
              const FEFaceValues<dim> &fe_values = x_fe_face_values.get_present_fe_values();

              // then identify which of
              // them correspond to the
              // selected set of vector
              // components
              for (unsigned int i=0; i<face_dofs.size(); ++i)
                if (fe.face_system_to_component_index(i).first ==
                    first_vector_component)
                  {
                    // find corresponding other
                    // components of vector
                    internal::VectorDoFTuple<dim> vector_dofs;
                    vector_dofs.dof_indices[0] = face_dofs[i];

                    for (unsigned int k=0; k<fe.dofs_per_face; ++k)
                      if ((k != i)
                          &&
                          (face_quadrature_collection[cell->active_fe_index()].point(k) ==
                           face_quadrature_collection[cell->active_fe_index()].point(i))
                          &&
                          (fe.face_system_to_component_index(k).first >=
                           first_vector_component)
                          &&
                          (fe.face_system_to_component_index(k).first <
                           first_vector_component + dim))
                        vector_dofs.dof_indices[fe.face_system_to_component_index(k).first -
                                                first_vector_component]
                          = face_dofs[k];

                    for (unsigned int d=0; d<dim; ++d)
                      Assert (vector_dofs.dof_indices[d] < dof_handler.n_dofs(),
                              ExcInternalError());

                    // we need the normal
                    // vector on this face. we
                    // know that it is a vector
                    // of length 1 but at least
                    // with higher order
                    // mappings it isn't always
                    // possible to guarantee
                    // that each component is
                    // exact up to zero
                    // tolerance. in
                    // particular, as shown in
                    // the deal.II/no_flux_06
                    // test, if we just take
                    // the normal vector as
                    // given by the fe_values
                    // object, we can get
                    // entries in the normal
                    // vectors of the unit cube
                    // that have entries up to
                    // several times 1e-14.
                    //
                    // the problem with this is
                    // that this later yields
                    // constraints that are
                    // circular (e.g., in the
                    // testcase, we get
                    // constraints of the form
                    //
                    // x22 =  2.93099e-14*x21 + 2.93099e-14*x23
                    // x21 = -2.93099e-14*x22 + 2.93099e-14*x21
                    //
                    // in both of these
                    // constraints, the small
                    // numbers should be zero
                    // and the constraints
                    // should simply be
                    //    x22 = x21 = 0
                    //
                    // to achieve this, we
                    // utilize that we know
                    // that the normal vector
                    // has (or should have)
                    // length 1 and that we can
                    // simply set small
                    // elements to zero
                    // (without having to check
                    // that they are small
                    // *relative to something
                    // else*). we do this and
                    // then normalize the
                    // length of the vector
                    // back to one, just to be
                    // on the safe side
                    Point<dim> normal_vector
                      = (cell->face(face_no)->get_boundary()
                         .normal_vector (cell->face(face_no),
                                         fe_values.quadrature_point(i)));
                    Assert (std::fabs(normal_vector.norm() - 1) < 1e-14,
                            ExcInternalError());
                    for (unsigned int d=0; d<dim; ++d)
                      if (std::fabs(normal_vector[d]) < 1e-13)
                        normal_vector[d] = 0;
                    normal_vector /= normal_vector.norm();

                    // now enter the
                    // (dofs,(normal_vector,cell))
                    // entry into the map
                    dof_to_normals_map
                    .insert (std::make_pair (vector_dofs,
                                             std::make_pair (normal_vector,
                                                             cell)));
                  }
            }

    // Now do something with the
    // collected information. To this
    // end, loop through all sets of
    // pairs (dofs,normal_vector) and
    // identify which entries belong to
    // the same set of dofs and then do
    // as described in the
    // documentation, i.e. either
    // average the normal vector or
    // don't for this particular set of
    // dofs
    typename DoFToNormalsMap::const_iterator
    p = dof_to_normals_map.begin();

    while (p != dof_to_normals_map.end())
      {
        // first find the range of entries in
        // the multimap that corresponds to the
        // same vector-dof tuple. as usual, we
        // define the range half-open. the
        // first entry of course is 'p'
        typename DoFToNormalsMap::const_iterator same_dof_range[2]
          = { p };
        for (++p; p != dof_to_normals_map.end(); ++p)
          if (p->first != same_dof_range[0]->first)
            {
              same_dof_range[1] = p;
              break;
            }
        if (p == dof_to_normals_map.end())
          same_dof_range[1] = dof_to_normals_map.end();

        // now compute the reverse mapping: for
        // each of the cells that contributed
        // to the current set of vector dofs,
        // add up the normal vectors. the
        // values of the map are pairs of
        // normal vectors and number of cells
        // that have contributed
        typedef
        std::map
        <typename DH<dim,spacedim>::active_cell_iterator,
        std::pair<Tensor<1,dim>, unsigned int> >
        CellToNormalsMap;

        CellToNormalsMap cell_to_normals_map;
        for (typename DoFToNormalsMap::const_iterator
             q = same_dof_range[0];
             q != same_dof_range[1]; ++q)
          if (cell_to_normals_map.find (q->second.second)
              == cell_to_normals_map.end())
            cell_to_normals_map[q->second.second]
              = std::make_pair (q->second.first, 1U);
          else
            {
              const Tensor<1,dim> old_normal
                = cell_to_normals_map[q->second.second].first;
              const unsigned int old_count
                = cell_to_normals_map[q->second.second].second;

              Assert (old_count > 0, ExcInternalError());

              // in the same entry,
              // store again the now
              // averaged normal vector
              // and the new count
              cell_to_normals_map[q->second.second]
                = std::make_pair ((old_normal * old_count + q->second.first) / (old_count + 1),
                                  old_count + 1);
            }

        Assert (cell_to_normals_map.size() >= 1, ExcInternalError());

        // count the maximum number of
        // contributions from each cell
        unsigned int max_n_contributions_per_cell = 1;
        for (typename CellToNormalsMap::const_iterator
             x = cell_to_normals_map.begin();
             x != cell_to_normals_map.end(); ++x)
          max_n_contributions_per_cell
            = std::max (max_n_contributions_per_cell,
                        x->second.second);

        // verify that each cell can have only
        // contributed at most dim times, since
        // that is the maximum number of faces
        // that come together at a single place
        Assert (max_n_contributions_per_cell <= dim, ExcInternalError());

        switch (max_n_contributions_per_cell)
          {
            // first deal with the case that a
            // number of cells all have
            // registered that they have a
            // normal vector defined at the
            // location of a given vector dof,
            // and that each of them have
            // encountered this vector dof
            // exactly once while looping over
            // all their faces. as stated in
            // the documentation, this is the
            // case where we want to simply
            // average over all normal vectors
          case 1:
          {

            // compute the average
            // normal vector from all
            // the ones that have the
            // same set of dofs. we
            // could add them up and
            // divide them by the
            // number of additions,
            // or simply normalize
            // them right away since
            // we want them to have
            // unit length anyway
            Tensor<1,dim> normal;
            for (typename CellToNormalsMap::const_iterator
                 x = cell_to_normals_map.begin();
                 x != cell_to_normals_map.end(); ++x)
              normal += x->second.first;
            normal /= normal.norm();

            // normalize again
            for (unsigned int d=0; d<dim; ++d)
              if (std::fabs(normal[d]) < 1e-13)
                normal[d] = 0;
            normal /= normal.norm();

            // then construct constraints
            // from this:
            const internal::VectorDoFTuple<dim> &
            dof_indices = same_dof_range[0]->first;
            internal::add_constraint (dof_indices, normal,
                                      constraints);

            break;
          }


          // this is the slightly
          // more complicated case
          // that a single cell has
          // contributed with exactly
          // DIM normal vectors to
          // the same set of vector
          // dofs. this is what
          // happens in a corner in
          // 2d and 3d (but not on an
          // edge in 3d, where we
          // have only 2, i.e. <DIM,
          // contributions. Here we
          // do not want to average
          // the normal
          // vectors. Since we have
          // DIM contributions, let's
          // assume (and verify) that
          // they are in fact all
          // linearly independent; in
          // that case, all vector
          // components are
          // constrained and we need
          // to set them to zero
          case dim:
          {
            // assert that indeed
            // only a single cell has
            // contributed
            Assert (cell_to_normals_map.size() == 1,
                    ExcInternalError());

            // check linear
            // independence by
            // computing the
            // determinant of the
            // matrix created from
            // all the normal
            // vectors. if they are
            // linearly independent,
            // then the determinant
            // is nonzero. if they
            // are orthogonal, then
            // the matrix is in fact
            // equal to 1 (since they
            // are all unit vectors);
            // make sure the
            // determinant is larger
            // than 1e-3 to avoid
            // cases where cells are
            // degenerate
            {
              Tensor<2,dim> t;

              typename DoFToNormalsMap::const_iterator x = same_dof_range[0];
              for (unsigned int i=0; i<dim; ++i, ++x)
                for (unsigned int j=0; j<dim; ++j)
                  t[i][j] = x->second.first[j];

              Assert (std::fabs(determinant (t)) > 1e-3,
                      ExcMessage("Found a set of normal vectors that are nearly collinear."));
            }

            // so all components of
            // this vector dof are
            // constrained. enter
            // this into the
            // constraint matrix
            //
            // ignore dofs already
            // constrained
            for (unsigned int i=0; i<dim; ++i)
              if (!constraints.is_constrained (same_dof_range[0]
                                               ->first.dof_indices[i])
                  &&
                  constraints.can_store_line(
                    same_dof_range[0]->first.dof_indices[i]))
                {
                  constraints.add_line (same_dof_range[0]->first.dof_indices[i]);
                  // no add_entries here
                }

            break;
          }


          // this is the case of an
          // edge contribution in 3d,
          // i.e. the vector is
          // constrained in two
          // directions but not the
          // third.
          default:
          {
            Assert (dim >= 3, ExcNotImplemented());
            Assert (max_n_contributions_per_cell == 2, ExcInternalError());

            // as described in the
            // documentation, let us
            // first collect what
            // each of the cells
            // contributed at the
            // current point. we use
            // a std::list instead of
            // a std::set (which
            // would be more natural)
            // because std::set
            // requires that the
            // stored elements are
            // comparable with
            // operator<
            typedef
            std::map<typename DH<dim,spacedim>::active_cell_iterator, std::list<Tensor<1,dim> > >
            CellContributions;
            CellContributions cell_contributions;

            for (typename DoFToNormalsMap::const_iterator
                 q = same_dof_range[0];
                 q != same_dof_range[1]; ++q)
              cell_contributions[q->second.second].push_back (q->second.first);
            Assert (cell_contributions.size() >= 1, ExcInternalError());

            // now for each cell that
            // has contributed
            // determine the number
            // of normal vectors it
            // has contributed. we
            // currently only
            // implement if this is
            // dim-1 for all cells
            // (if a single cell has
            // contributed dim, or if
            // all adjacent cells
            // have contributed 1
            // normal vector, this is
            // already handled above)
            //
            // for each contributing
            // cell compute the
            // tangential vector that
            // remains unconstrained
            std::list<Tensor<1,dim> > tangential_vectors;
            for (typename CellContributions::const_iterator
                 contribution = cell_contributions.begin();
                 contribution != cell_contributions.end();
                 ++contribution)
              {
                Assert (contribution->second.size() == dim-1, ExcNotImplemented());

                Tensor<1,dim> normals[dim-1];
                {
                  unsigned int index=0;
                  for (typename std::list<Tensor<1,dim> >::const_iterator
                       t = contribution->second.begin();
                       t != contribution->second.end();
                       ++t, ++index)
                    normals[index] = *t;
                  Assert (index == dim-1, ExcInternalError());
                }

                // calculate the
                // tangent as the
                // outer product of
                // the normal
                // vectors. since
                // these vectors do
                // not need to be
                // orthogonal (think,
                // for example, the
                // case of the
                // deal.II/no_flux_07
                // test: a sheared
                // cube in 3d, with
                // Q2 elements, where
                // we have
                // constraints from
                // the two normal
                // vectors of two
                // faces of the
                // sheared cube that
                // are not
                // perpendicular to
                // each other), we
                // have to normalize
                // the outer product
                Tensor<1,dim> tangent;
                switch (dim)
                  {
                  case 3:
                    // take
                    // cross
                    // product
                    // between
                    // normals[0]
                    // and
                    // normals[1]. write
                    // it in
                    // the
                    // current
                    // form
                    // (with
                    // [dim-2])
                    // to make
                    // sure
                    // that
                    // compilers
                    // don't
                    // warn
                    // about
                    // out-of-bounds
                    // accesses
                    // -- the
                    // warnings
                    // are
                    // bogus
                    // since we
                    // get here
                    // only for
                    // dim==3,
                    // but at
                    // least
                    // one
                    // isn't
                    // quite
                    // smart
                    // enough
                    // to
                    // notice
                    // this and
                    // warns
                    // when
                    // compiling
                    // the
                    // function
                    // in 2d
                    cross_product (tangent, normals[0], normals[dim-2]);
                    break;
                  default:
                    Assert (false, ExcNotImplemented());
                  }

                Assert (std::fabs (tangent.norm()) > 1e-12,
                        ExcMessage("Two normal vectors from adjacent faces are almost "
                                   "parallel."));
                tangent /= tangent.norm();

                tangential_vectors.push_back (tangent);
              }

            // go through the list of
            // tangents and make sure
            // that they all roughly
            // point in the same
            // direction as the first
            // one (i.e. have an
            // angle less than 90
            // degrees); if they
            // don't then flip their
            // sign
            {
              const Tensor<1,dim> first_tangent = tangential_vectors.front();
              typename std::list<Tensor<1,dim> >::iterator
              t = tangential_vectors.begin();
              ++t;
              for (; t != tangential_vectors.end(); ++t)
                if (*t * first_tangent < 0)
                  *t *= -1;
            }

            // now compute the
            // average tangent and
            // normalize it
            Tensor<1,dim> average_tangent;
            for (typename std::list<Tensor<1,dim> >::const_iterator
                 t = tangential_vectors.begin();
                 t != tangential_vectors.end();
                 ++t)
              average_tangent += *t;
            average_tangent /= average_tangent.norm();

            // now all that is left
            // is that we add the
            // constraints that the
            // vector is parallel
            // to the tangent
            const internal::VectorDoFTuple<dim> &
            dof_indices = same_dof_range[0]->first;
            internal::add_tangentiality_constraints (dof_indices,
                                                     average_tangent,
                                                     constraints);
          }
          }
      }
  }



  namespace internal
  {
    template <int dim, class InVector, class OutVector, class DH, int spacedim>
    static
    void
    do_integrate_difference (const dealii::hp::MappingCollection<dim,spacedim>    &mapping,
                             const DH              &dof,
                             const InVector        &fe_function,
                             const Function<spacedim>   &exact_solution,
                             OutVector             &difference,
                             const dealii::hp::QCollection<dim> &q,
                             const NormType &norm,
                             const Function<spacedim>   *weight,
                             const double           exponent_1)
    {
      // we mark the "exponent" parameter
      // to this function "const" since
      // it is strictly incoming, but we
      // need to set it to something
      // different later on, if
      // necessary, so have a read-write
      // version of it:
      double exponent = exponent_1;

      const unsigned int        n_components = dof.get_fe().n_components();
      const bool                fe_is_system = (n_components != 1);

      if (weight!=0)
        {
          Assert ((weight->n_components==1) || (weight->n_components==n_components),
                  ExcDimensionMismatch(weight->n_components, n_components));
        }

      difference.reinit (dof.get_tria().n_active_cells());

      switch (norm)
        {
        case L2_norm:
        case H1_seminorm:
        case H1_norm:
          exponent = 2.;
          break;
        case L1_norm:
          exponent = 1.;
          break;
        default:
          break;
        }

      UpdateFlags update_flags = UpdateFlags (update_quadrature_points  |
                                              update_JxW_values);
      switch (norm)
        {
        case H1_seminorm:
        case W1p_seminorm:
        case W1infty_seminorm:
          update_flags |= UpdateFlags (update_gradients);
          if (spacedim == dim+1) update_flags |= UpdateFlags (update_normal_vectors);

          break;
        case H1_norm:
        case W1p_norm:
        case W1infty_norm:
          update_flags |= UpdateFlags (update_gradients);
          if (spacedim == dim+1) update_flags |= UpdateFlags (update_normal_vectors);
          // no break!
        default:
          update_flags |= UpdateFlags (update_values);
          break;
        }

      dealii::hp::FECollection<dim,spacedim> fe_collection (dof.get_fe());
      dealii::hp::FEValues<dim,spacedim> x_fe_values(mapping, fe_collection, q, update_flags);

      const unsigned int max_n_q_points = q.max_n_quadrature_points ();

      std::vector< dealii::Vector<double> >
      function_values (max_n_q_points, dealii::Vector<double>(n_components));
      std::vector<std::vector<Tensor<1,spacedim> > >
      function_grads (max_n_q_points, std::vector<Tensor<1,spacedim> >(n_components));

      std::vector<double>
      weight_values (max_n_q_points);
      std::vector<dealii::Vector<double> >
      weight_vectors (max_n_q_points, dealii::Vector<double>(n_components));

      std::vector<dealii::Vector<double> >
      psi_values (max_n_q_points, dealii::Vector<double>(n_components));
      std::vector<std::vector<Tensor<1,spacedim> > >
      psi_grads (max_n_q_points, std::vector<Tensor<1,spacedim> >(n_components));
      std::vector<double>
      psi_scalar (max_n_q_points);

      // tmp vector when we use the
      // Function<spacedim> functions for
      // scalar functions
      std::vector<double>         tmp_values (max_n_q_points);
      std::vector<Tensor<1,spacedim> > tmp_gradients (max_n_q_points);

      // loop over all cells
      typename DH::active_cell_iterator cell = dof.begin_active(),
                                        endc = dof.end();
      for (unsigned int index=0; cell != endc; ++cell, ++index)
        if (cell->is_locally_owned())
          {
            double diff=0;
            // initialize for this cell
            x_fe_values.reinit (cell);

            const dealii::FEValues<dim, spacedim> &fe_values  = x_fe_values.get_present_fe_values ();
            const unsigned int   n_q_points = fe_values.n_quadrature_points;

            // resize all out scratch
            // arrays to the number of
            // quadrature points we use
            // for the present cell
            function_values.resize (n_q_points,
                                    dealii::Vector<double>(n_components));
            function_grads.resize (n_q_points,
                                   std::vector<Tensor<1,spacedim> >(n_components));

            weight_values.resize (n_q_points);
            weight_vectors.resize (n_q_points,
                                   dealii::Vector<double>(n_components));

            psi_values.resize (n_q_points,
                               dealii::Vector<double>(n_components));
            psi_grads.resize (n_q_points,
                              std::vector<Tensor<1,spacedim> >(n_components));
            psi_scalar.resize (n_q_points);

            tmp_values.resize (n_q_points);
            tmp_gradients.resize (n_q_points);

            if (weight!=0)
              {
                if (weight->n_components>1)
                  weight->vector_value_list (fe_values.get_quadrature_points(),
                                             weight_vectors);
                else
                  {
                    weight->value_list (fe_values.get_quadrature_points(),
                                        weight_values);
                    for (unsigned int k=0; k<n_q_points; ++k)
                      weight_vectors[k] = weight_values[k];
                  }
              }
            else
              {
                for (unsigned int k=0; k<n_q_points; ++k)
                  weight_vectors[k] = 1.;
              }


            if (update_flags & update_values)
              {
                // first compute the exact solution
                // (vectors) at the quadrature points
                // try to do this as efficient as
                // possible by avoiding a second
                // virtual function call in case
                // the function really has only
                // one component
                if (fe_is_system)
                  exact_solution.vector_value_list (fe_values.get_quadrature_points(),
                                                    psi_values);
                else
                  {
                    exact_solution.value_list (fe_values.get_quadrature_points(),
                                               tmp_values);
                    for (unsigned int i=0; i<n_q_points; ++i)
                      psi_values[i](0) = tmp_values[i];
                  }

                // then subtract finite element
                // fe_function
                fe_values.get_function_values (fe_function, function_values);
                for (unsigned int q=0; q<n_q_points; ++q)
                  psi_values[q] -= function_values[q];
              }

            // Do the same for gradients, if required
            if (update_flags & update_gradients)
              {
                // try to be a little clever
                // to avoid recursive virtual
                // function calls when calling
                // gradient_list for functions
                // that are really scalar
                // functions
                if (fe_is_system)
                  exact_solution.vector_gradient_list (fe_values.get_quadrature_points(),
                                                       psi_grads);
                else
                  {
                    exact_solution.gradient_list (fe_values.get_quadrature_points(),
                                                  tmp_gradients);
                    for (unsigned int i=0; i<n_q_points; ++i)
                      psi_grads[i][0] = tmp_gradients[i];
                  }

                // then subtract finite element
                // function_grads. We
                // need to be careful
                // in the codimension
                // one case, since
                // there we only have
                // tangential gradients
                // in the finite
                // element function,
                // not the full
                // gradient. This is
                // taken care of, by
                // subtracting the
                // normal component of
                // the gradient from
                // the exact function.
                fe_values.get_function_grads (fe_function, function_grads);
                if (update_flags & update_normal_vectors)
                  for (unsigned int k=0; k<n_components; ++k)
                    for (unsigned int q=0; q<n_q_points; ++q)
                      psi_grads[q][k] -= (function_grads[q][k] +
                                          (psi_grads[q][k]* // (f.n) n
                                           fe_values.normal_vector(q))*
                                          fe_values.normal_vector(q));
                else
                  for (unsigned int k=0; k<n_components; ++k)
                    for (unsigned int q=0; q<n_q_points; ++q)
                      psi_grads[q][k] -= function_grads[q][k];
              }

            switch (norm)
              {
              case mean:
                std::fill_n (psi_scalar.begin(), n_q_points, 0.0);
                // Compute values in
                // quadrature points
                for (unsigned int k=0; k<n_components; ++k)
                  for (unsigned int q=0; q<n_q_points; ++q)
                    psi_scalar[q] += psi_values[q](k)
                                     * weight_vectors[q](k);

                // Integrate
                diff = std::inner_product (psi_scalar.begin(), psi_scalar.end(),
                                           fe_values.get_JxW_values().begin(),
                                           0.0);
                break;
              case Lp_norm:
              case L1_norm:
              case W1p_norm:
                std::fill_n (psi_scalar.begin(), n_q_points, 0.0);
                // Compute values in
                // quadrature points
                for (unsigned int k=0; k<n_components; ++k)
                  for (unsigned int q=0; q<n_q_points; ++q)
                    psi_scalar[q] += std::pow(psi_values[q](k)*psi_values[q](k),
                                              exponent/2.)
                                     * weight_vectors[q](k);

                // Integrate
                diff = std::inner_product (psi_scalar.begin(), psi_scalar.end(),
                                           fe_values.get_JxW_values().begin(),
                                           0.0);
                // Compute the root only,
                // if no derivative
                // values are added later
                if (!(update_flags & update_gradients))
                  diff = std::pow(diff, 1./exponent);
                break;
              case L2_norm:
              case H1_norm:
                std::fill_n (psi_scalar.begin(), n_q_points, 0.0);
                // Compute values in
                // quadrature points
                for (unsigned int k=0; k<n_components; ++k)
                  for (unsigned int q=0; q<n_q_points; ++q)
                    psi_scalar[q] += psi_values[q](k)*psi_values[q](k)
                                     * weight_vectors[q](k);

                // Integrate
                diff = std::inner_product (psi_scalar.begin(), psi_scalar.end(),
                                           fe_values.get_JxW_values().begin(),
                                           0.0);
                // Compute the root only,
                // if no derivative
                // values are added later
                if (norm == L2_norm)
                  diff=std::sqrt(diff);
                break;
              case Linfty_norm:
              case W1infty_norm:
                std::fill_n (psi_scalar.begin(), n_q_points, 0.0);
                for (unsigned int k=0; k<n_components; ++k)
                  for (unsigned int q=0; q<n_q_points; ++q)
                    {
                      double newval = std::fabs(psi_values[q](k))
                                      * weight_vectors[q](k);
                      if (psi_scalar[q]<newval)
                        psi_scalar[q] = newval;
                    }
                // Maximum on one cell
                diff = *std::max_element (psi_scalar.begin(), psi_scalar.end());
                break;
              case H1_seminorm:
              case W1p_seminorm:
              case W1infty_seminorm:
                break;
              default:
                Assert (false, ExcNotImplemented());
                break;
              }

            switch (norm)
              {
              case W1p_seminorm:
              case W1p_norm:
                std::fill_n (psi_scalar.begin(), n_q_points, 0.0);
                for (unsigned int k=0; k<n_components; ++k)
                  for (unsigned int q=0; q<n_q_points; ++q)
                    psi_scalar[q] += std::pow(psi_grads[q][k] * psi_grads[q][k],
                                              exponent/2.)
                                     * weight_vectors[q](k);

                diff += std::inner_product (psi_scalar.begin(), psi_scalar.end(),
                                            fe_values.get_JxW_values().begin(),
                                            0.0);
                diff = std::pow(diff, 1./exponent);
                break;
              case H1_seminorm:
              case H1_norm:
                // take square of integrand
                std::fill_n (psi_scalar.begin(), n_q_points, 0.0);
                for (unsigned int k=0; k<n_components; ++k)
                  for (unsigned int q=0; q<n_q_points; ++q)
                    psi_scalar[q] += (psi_grads[q][k] * psi_grads[q][k])
                                     * weight_vectors[q](k);

                // add seminorm to L_2 norm or
                // to zero
                diff += std::inner_product (psi_scalar.begin(), psi_scalar.end(),
                                            fe_values.get_JxW_values().begin(),
                                            0.0);
                diff = std::sqrt(diff);
                break;

              case W1infty_seminorm:
              case W1infty_norm:
                std::fill_n (psi_scalar.begin(), n_q_points, 0.0);
                for (unsigned int k=0; k<n_components; ++k)
                  for (unsigned int q=0; q<n_q_points; ++q)
                    {
                      double t = 0.;
                      for (unsigned int d=0; d<dim; ++d)
                        t = std::max(t,std::fabs(psi_grads[q][k][d])
                                     * weight_vectors[q](k));

                      psi_scalar[q] = std::max(psi_scalar[q],t);
                    }

                // compute seminorm
                {
                  double t = 0;
                  for (unsigned int i=0; i<psi_scalar.size(); ++i)
                    t = std::max (t, psi_scalar[i]);

                  // then add seminorm to norm if that had previously been
                  // computed
                  diff += t;
                }
                break;
              default:
                break;
              }
            // append result of this cell
            // to the end of the vector
            Assert (numbers::is_finite(diff), ExcNumberNotFinite());
            difference(index) = diff;
          }
        else
          // the cell is a ghost cell
          // or is artificial. write
          // a zero into the
          // corresponding value of
          // the returned vector
          difference(index) = 0;
    }

  } // namespace internal




  template <int dim, class InVector, class OutVector, int spacedim>
  void
  integrate_difference (const Mapping<dim, spacedim>    &mapping,
                        const DoFHandler<dim,spacedim> &dof,
                        const InVector        &fe_function,
                        const Function<spacedim>   &exact_solution,
                        OutVector             &difference,
                        const Quadrature<dim> &q,
                        const NormType        &norm,
                        const Function<spacedim>   *weight,
                        const double           exponent)
  {
    internal
    ::do_integrate_difference (hp::MappingCollection<dim,spacedim>(mapping),
                               dof, fe_function, exact_solution,
                               difference, hp::QCollection<dim>(q),
                               norm, weight, exponent);
  }


  template <int dim, class InVector, class OutVector, int spacedim>
  void
  integrate_difference (const DoFHandler<dim,spacedim>    &dof,
                        const InVector           &fe_function,
                        const Function<spacedim>      &exact_solution,
                        OutVector                &difference,
                        const Quadrature<dim>    &q,
                        const NormType           &norm,
                        const Function<spacedim>      *weight,
                        const double              exponent)
  {
    internal
    ::do_integrate_difference(hp::StaticMappingQ1<dim,spacedim>::mapping_collection,
                              dof, fe_function, exact_solution,
                              difference, hp::QCollection<dim>(q),
                              norm, weight, exponent);
  }



  template <int dim, class InVector, class OutVector, int spacedim>
  void
  integrate_difference (const dealii::hp::MappingCollection<dim,spacedim>    &mapping,
                        const dealii::hp::DoFHandler<dim,spacedim> &dof,
                        const InVector        &fe_function,
                        const Function<spacedim>   &exact_solution,
                        OutVector             &difference,
                        const dealii::hp::QCollection<dim> &q,
                        const NormType        &norm,
                        const Function<spacedim>   *weight,
                        const double           exponent)
  {
    internal
    ::do_integrate_difference (hp::MappingCollection<dim,spacedim>(mapping),
                               dof, fe_function, exact_solution,
                               difference, q,
                               norm, weight, exponent);
  }


  template <int dim, class InVector, class OutVector, int spacedim>
  void
  integrate_difference (const dealii::hp::DoFHandler<dim,spacedim>    &dof,
                        const InVector           &fe_function,
                        const Function<spacedim>      &exact_solution,
                        OutVector                &difference,
                        const dealii::hp::QCollection<dim>    &q,
                        const NormType           &norm,
                        const Function<spacedim>      *weight,
                        const double              exponent)
  {
    internal
    ::do_integrate_difference(hp::StaticMappingQ1<dim>::mapping_collection,
                              dof, fe_function, exact_solution,
                              difference, q,
                              norm, weight, exponent);
  }



  template <int dim, class InVector, int spacedim>
  void
  point_difference (const DoFHandler<dim,spacedim> &dof,
                    const InVector        &fe_function,
                    const Function<spacedim>   &exact_function,
                    Vector<double>        &difference,
                    const Point<spacedim>      &point)
  {
    point_difference(StaticMappingQ1<dim>::mapping,
                     dof,
                     fe_function,
                     exact_function,
                     difference,
                     point);
  }


  template <int dim, class InVector, int spacedim>
  void
  point_difference (const Mapping<dim, spacedim>    &mapping,
                    const DoFHandler<dim,spacedim> &dof,
                    const InVector        &fe_function,
                    const Function<spacedim>   &exact_function,
                    Vector<double>        &difference,
                    const Point<spacedim>      &point)
  {
    const FiniteElement<dim> &fe = dof.get_fe();

    Assert(difference.size() == fe.n_components(),
           ExcDimensionMismatch(difference.size(), fe.n_components()));

    // first find the cell in which this point
    // is, initialize a quadrature rule with
    // it, and then a FEValues object
    const std::pair<typename DoFHandler<dim,spacedim>::active_cell_iterator, Point<spacedim> >
    cell_point = GridTools::find_active_cell_around_point (mapping, dof, point);

    Assert(GeometryInfo<dim>::distance_to_unit_cell(cell_point.second) < 1e-10,
           ExcInternalError());

    const Quadrature<dim>
    quadrature (GeometryInfo<dim>::project_to_unit_cell(cell_point.second));
    FEValues<dim> fe_values(mapping, fe, quadrature, update_values);
    fe_values.reinit(cell_point.first);

    // then use this to get at the values of
    // the given fe_function at this point
    std::vector<Vector<double> > u_value(1, Vector<double> (fe.n_components()));
    fe_values.get_function_values(fe_function, u_value);

    if (fe.n_components() == 1)
      difference(0) = exact_function.value(point);
    else
      exact_function.vector_value(point, difference);

    for (unsigned int i=0; i<difference.size(); ++i)
      difference(i) -= u_value[0](i);
  }


  template <int dim, class InVector, int spacedim>
  void
  point_value (const DoFHandler<dim,spacedim> &dof,
               const InVector        &fe_function,
               const Point<spacedim>      &point,
               Vector<double>        &value)
  {

    point_value (StaticMappingQ1<dim,spacedim>::mapping,
                 dof,
                 fe_function,
                 point,
                 value);
  }


  template <int dim, class InVector, int spacedim>
  void
  point_value (const hp::DoFHandler<dim,spacedim> &dof,
               const InVector        &fe_function,
               const Point<spacedim>      &point,
               Vector<double>        &value)
  {
    point_value(hp::StaticMappingQ1<dim,spacedim>::mapping_collection,
                dof,
                fe_function,
                point,
                value);
  }


  template <int dim, class InVector, int spacedim>
  double
  point_value (const DoFHandler<dim,spacedim> &dof,
               const InVector        &fe_function,
               const Point<spacedim>      &point)
  {
    return point_value (StaticMappingQ1<dim,spacedim>::mapping,
                        dof,
                        fe_function,
                        point);
  }


  template <int dim, class InVector, int spacedim>
  double
  point_value (const hp::DoFHandler<dim,spacedim> &dof,
               const InVector        &fe_function,
               const Point<spacedim>      &point)
  {
    return point_value(hp::StaticMappingQ1<dim,spacedim>::mapping_collection,
                       dof,
                       fe_function,
                       point);
  }


  template <int dim, class InVector, int spacedim>
  void
  point_value (const Mapping<dim, spacedim>    &mapping,
               const DoFHandler<dim,spacedim> &dof,
               const InVector        &fe_function,
               const Point<spacedim>      &point,
               Vector<double>        &value)
  {
    const FiniteElement<dim> &fe = dof.get_fe();

    Assert(value.size() == fe.n_components(),
           ExcDimensionMismatch(value.size(), fe.n_components()));

    // first find the cell in which this point
    // is, initialize a quadrature rule with
    // it, and then a FEValues object
    const std::pair<typename DoFHandler<dim,spacedim>::active_cell_iterator, Point<spacedim> >
    cell_point
      = GridTools::find_active_cell_around_point (mapping, dof, point);

    Assert(GeometryInfo<dim>::distance_to_unit_cell(cell_point.second) < 1e-10,
           ExcInternalError());

    const Quadrature<dim>
    quadrature (GeometryInfo<dim>::project_to_unit_cell(cell_point.second));

    FEValues<dim> fe_values(mapping, fe, quadrature, update_values);
    fe_values.reinit(cell_point.first);

    // then use this to get at the values of
    // the given fe_function at this point
    std::vector<Vector<double> > u_value(1, Vector<double> (fe.n_components()));
    fe_values.get_function_values(fe_function, u_value);

    value = u_value[0];
  }


  template <int dim, class InVector, int spacedim>
  void
  point_value (const hp::MappingCollection<dim, spacedim>    &mapping,
               const hp::DoFHandler<dim,spacedim> &dof,
               const InVector        &fe_function,
               const Point<spacedim>      &point,
               Vector<double>        &value)
  {
    const hp::FECollection<dim, spacedim> &fe = dof.get_fe();

    Assert(value.size() == fe.n_components(),
           ExcDimensionMismatch(value.size(), fe.n_components()));

    // first find the cell in which this point
    // is, initialize a quadrature rule with
    // it, and then a FEValues object
    const std::pair<typename hp::DoFHandler<dim,spacedim>::active_cell_iterator, Point<spacedim> >
    cell_point =  GridTools::find_active_cell_around_point (mapping, dof, point);

    Assert(GeometryInfo<dim>::distance_to_unit_cell(cell_point.second) < 1e-10,
           ExcInternalError());

    const Quadrature<dim>
    quadrature (GeometryInfo<dim>::project_to_unit_cell(cell_point.second));
    hp::FEValues<dim, spacedim> hp_fe_values(mapping, fe, hp::QCollection<dim>(quadrature), update_values);
    hp_fe_values.reinit(cell_point.first);
    const FEValues<dim, spacedim> &fe_values = hp_fe_values.get_present_fe_values();

    // then use this to get at the values of
    // the given fe_function at this point
    std::vector<Vector<double> > u_value(1, Vector<double> (fe.n_components()));
    fe_values.get_function_values(fe_function, u_value);

    value = u_value[0];
  }


  template <int dim, class InVector, int spacedim>
  double
  point_value (const Mapping<dim, spacedim>    &mapping,
               const DoFHandler<dim,spacedim> &dof,
               const InVector        &fe_function,
               const Point<spacedim>      &point)
  {
    const FiniteElement<dim> &fe = dof.get_fe();

    Assert(fe.n_components() == 1,
           ExcMessage ("Finite element is not scalar as is necessary for this function"));

    // first find the cell in which this point
    // is, initialize a quadrature rule with
    // it, and then a FEValues object
    const std::pair<typename DoFHandler<dim,spacedim>::active_cell_iterator, Point<spacedim> >
    cell_point = GridTools::find_active_cell_around_point (mapping, dof, point);

    Assert(GeometryInfo<dim>::distance_to_unit_cell(cell_point.second) < 1e-10,
           ExcInternalError());

    const Quadrature<dim>
    quadrature (GeometryInfo<dim>::project_to_unit_cell(cell_point.second));
    FEValues<dim> fe_values(mapping, fe, quadrature, update_values);
    fe_values.reinit(cell_point.first);

    // then use this to get at the values of
    // the given fe_function at this point
    std::vector<double> u_value(1);
    fe_values.get_function_values(fe_function, u_value);

    return u_value[0];
  }


  template <int dim, class InVector, int spacedim>
  double
  point_value (const hp::MappingCollection<dim, spacedim>    &mapping,
               const hp::DoFHandler<dim,spacedim> &dof,
               const InVector        &fe_function,
               const Point<spacedim>      &point)
  {
    const hp::FECollection<dim, spacedim> &fe = dof.get_fe();

    Assert(fe.n_components() == 1,
           ExcMessage ("Finite element is not scalar as is necessary for this function"));

    // first find the cell in which this point
    // is, initialize a quadrature rule with
    // it, and then a FEValues object
    const std::pair<typename hp::DoFHandler<dim,spacedim>::active_cell_iterator, Point<spacedim> >
    cell_point =  GridTools::find_active_cell_around_point (mapping, dof, point);

    Assert(GeometryInfo<dim>::distance_to_unit_cell(cell_point.second) < 1e-10,
           ExcInternalError());

    const Quadrature<dim>
    quadrature (GeometryInfo<dim>::project_to_unit_cell(cell_point.second));
    hp::FEValues<dim, spacedim> hp_fe_values(mapping, fe, hp::QCollection<dim>(quadrature), update_values);
    hp_fe_values.reinit(cell_point.first);
    const FEValues<dim, spacedim> &fe_values = hp_fe_values.get_present_fe_values();

    // then use this to get at the values of
    // the given fe_function at this point
    std::vector<double> u_value(1);
    fe_values.get_function_values(fe_function, u_value);

    return u_value[0];
  }


  template <int dim, class InVector, int spacedim>
  double
  compute_mean_value (const Mapping<dim, spacedim>    &mapping,
                      const DoFHandler<dim,spacedim> &dof,
                      const Quadrature<dim> &quadrature,
                      const InVector        &v,
                      const unsigned int     component)
  {
    Assert (v.size() == dof.n_dofs(),
            ExcDimensionMismatch (v.size(), dof.n_dofs()));
    Assert (component < dof.get_fe().n_components(),
            ExcIndexRange(component, 0, dof.get_fe().n_components()));

    FEValues<dim,spacedim> fe(mapping, dof.get_fe(), quadrature,
                              UpdateFlags(update_JxW_values
                                          | update_values));

    typename DoFHandler<dim,spacedim>::active_cell_iterator cell;
    std::vector<Vector<double> > values(quadrature.size(),
                                        Vector<double> (dof.get_fe().n_components()));

    double mean = 0.;
    double area = 0.;
    // Compute mean value
    for (cell = dof.begin_active(); cell != dof.end(); ++cell)
      if (cell->is_locally_owned())
        {
          fe.reinit (cell);
          fe.get_function_values(v, values);
          for (unsigned int k=0; k< quadrature.size(); ++k)
            {
              mean += fe.JxW(k) * values[k](component);
              area += fe.JxW(k);
            }
        }

#ifdef DEAL_II_WITH_P4EST
    // if this was a distributed
    // DoFHandler, we need to do the
    // reduction over the entire domain
    if (const parallel::distributed::Triangulation<dim,spacedim> *
        p_d_triangulation
        = dynamic_cast<const parallel::distributed::Triangulation<dim,spacedim> *>(&dof.get_tria()))
      {
        double my_values[2] = { mean, area };
        double global_values[2];

        MPI_Allreduce (&my_values, &global_values, 2, MPI_DOUBLE,
                       MPI_SUM,
                       p_d_triangulation->get_communicator());

        mean = global_values[0];
        area = global_values[1];
      }
#endif

    return (mean/area);
  }


  template <int dim, class InVector, int spacedim>
  double
  compute_mean_value (const DoFHandler<dim,spacedim> &dof,
                      const Quadrature<dim> &quadrature,
                      const InVector        &v,
                      const unsigned int     component)
  {
    return compute_mean_value(StaticMappingQ1<dim,spacedim>::mapping, dof, quadrature, v, component);
  }
}

DEAL_II_NAMESPACE_CLOSE

#endif<|MERGE_RESOLUTION|>--- conflicted
+++ resolved
@@ -2105,11 +2105,7 @@
                            const DoFHandler<dim, spacedim> &dof,
                            const typename FunctionMap<spacedim>::type &boundary_functions,
                            const Quadrature<dim-1>        &q,
-<<<<<<< HEAD
                            std::map<types::global_dof_index,double>  &boundary_values,
-=======
-                           std::map<unsigned int,double>  &boundary_values,
->>>>>>> 1823cca4
                            std::vector<unsigned int>       component_mapping)
   {
 //TODO:[?] In project_boundary_values, no condensation of sparsity
